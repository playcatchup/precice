#include "SolverInterfaceImpl.hpp"
#include <Eigen/Core>
#include "cplscheme/CouplingScheme.hpp"
#include "cplscheme/config/CouplingSchemeConfiguration.hpp"
#include "io/Export.hpp"
#include "io/ExportContext.hpp"
#include "m2n/BoundM2N.hpp"
#include "m2n/M2N.hpp"
#include "m2n/config/M2NConfiguration.hpp"
#include "mapping/Mapping.hpp"
#include "mesh/Edge.hpp"
#include "mesh/Mesh.hpp"
#include "mesh/Triangle.hpp"
#include "mesh/Vertex.hpp"
#include "mesh/config/DataConfiguration.hpp"
#include "mesh/config/MeshConfiguration.hpp"
#include "partition/ProvidedPartition.hpp"
#include "partition/ReceivedPartition.hpp"
#include "precice/config/Configuration.hpp"
#include "precice/config/ParticipantConfiguration.hpp"
#include "precice/config/SolverInterfaceConfiguration.hpp"
#include "precice/impl/Participant.hpp"
#include "precice/impl/ValidationMacros.hpp"
#include "precice/impl/WatchPoint.hpp"
#include "precice/impl/versions.hpp"
#include "utils/EigenHelperFunctions.hpp"
#include "utils/EventUtils.hpp"
#include "utils/Helpers.hpp"
#include "utils/MasterSlave.hpp"
#include "utils/Parallel.hpp"
#include "utils/Petsc.hpp"
#include "utils/algorithm.hpp"

#include <algorithm>
#include <utility>

#include "logging/LogConfiguration.hpp"
#include "logging/Logger.hpp"

using precice::utils::Event;
using precice::utils::EventRegistry;

namespace precice {

/// Enabled further inter- and intra-solver synchronisation
bool syncMode = false;

namespace impl {

SolverInterfaceImpl::SolverInterfaceImpl(
    std::string        participantName,
    const std::string &configurationFileName,
    int                accessorProcessRank,
    int                accessorCommunicatorSize,
    void *             communicator)
    : _accessorName(std::move(participantName)),
      _accessorProcessRank(accessorProcessRank),
      _accessorCommunicatorSize(accessorCommunicatorSize)
{
  PRECICE_CHECK(!_accessorName.empty(), "Accessor has to be named!");
  PRECICE_CHECK(_accessorProcessRank >= 0, "Accessor process index has to be >= 0!");
  PRECICE_CHECK(_accessorCommunicatorSize >= 0, "Accessor process size has to be >= 0!");
  PRECICE_CHECK(_accessorProcessRank < _accessorCommunicatorSize,
                "Accessor process index has to be smaller than accessor process "
                    << "size (given as " << _accessorProcessRank << ")!");

// Set the global communicator to the passed communicator.
// This is a noop if preCICE is not configured with MPI.
// nullpointer signals to use MPI_COMM_WORLD
#ifndef PRECICE_NO_MPI
  if (communicator != nullptr) {
    auto commptr = static_cast<utils::Parallel::Communicator *>(communicator);
    utils::Parallel::registerUserProvidedComm(*commptr);
  }
#endif

  logging::setParticipant(_accessorName);

  configure(configurationFileName);

// This block cannot be merge with the one above as only configure calls
// utils::Parallel::initializeMPI, which is needed for getProcessRank.
#ifndef PRECICE_NO_MPI
  if (communicator != nullptr) {
    const auto currentRank = utils::Parallel::current()->rank();
    PRECICE_CHECK(_accessorProcessRank == currentRank,
                  "The passed solverProcessIndex (" << _accessorProcessRank
                                                    << ") does not match the rank of the passed MPI communicator ("
                                                    << currentRank << ")");
    const auto currentSize = utils::Parallel::current()->size();
    PRECICE_CHECK(_accessorCommunicatorSize == currentSize,
                  "The passed solverProcessSize (" << _accessorCommunicatorSize
                                                   << ") does not match the size of the passed MPI communicator ("
                                                   << currentSize << ")");
  }
#endif
}

SolverInterfaceImpl::SolverInterfaceImpl(
    std::string        participantName,
    const std::string &configurationFileName,
    int                accessorProcessRank,
    int                accessorCommunicatorSize)
    : SolverInterfaceImpl::SolverInterfaceImpl(std::move(participantName), configurationFileName, accessorProcessRank, accessorCommunicatorSize, nullptr)
{
}

SolverInterfaceImpl::~SolverInterfaceImpl()
{
  if (_state != State::Finalized) {
    PRECICE_INFO("Implicitly finalizing in destructor");
    finalize();
  }
}

void SolverInterfaceImpl::configure(
    const std::string &configurationFileName)
{
  config::Configuration config;
  utils::Parallel::initializeManagedMPI(nullptr, nullptr);
  logging::setMPIRank(utils::Parallel::current()->rank());
  xml::ConfigurationContext context{
      _accessorName,
      _accessorProcessRank,
      _accessorCommunicatorSize};
  xml::configure(config.getXMLTag(), context, configurationFileName);
  if (_accessorProcessRank == 0) {
    PRECICE_INFO("This is preCICE version " << PRECICE_VERSION);
    PRECICE_INFO("Revision info: " << precice::preciceRevision);
    PRECICE_INFO("Configuring preCICE with configuration \"" << configurationFileName << "\"");
    PRECICE_INFO("I am participant \"" << _accessorName << "\"");
  }
  configure(config.getSolverInterfaceConfiguration());
}

void SolverInterfaceImpl::configure(
    const config::SolverInterfaceConfiguration &config)
{
  PRECICE_TRACE();

  Event                    e("configure"); // no precice::syncMode as this is not yet configured here
  utils::ScopedEventPrefix sep("configure/");

  mesh::Data::resetDataCount();
  _meshLock.clear();

  _dimensions = config.getDimensions();
  _accessor   = determineAccessingParticipant(config);
  _accessor->setMeshIdManager(config.getMeshConfiguration()->extractMeshIdManager());

  PRECICE_ASSERT(_accessorCommunicatorSize == 1 || _accessor->useMaster(),
                 "A parallel participant needs a master communication");
  PRECICE_CHECK(not(_accessorCommunicatorSize == 1 && _accessor->useMaster()),
                "You cannot use a master with a serial participant.");

  utils::MasterSlave::configure(_accessorProcessRank, _accessorCommunicatorSize);

  _participants = config.getParticipantConfiguration()->getParticipants();
  configureM2Ns(config.getM2NConfiguration());

  PRECICE_CHECK(_participants.size() > 1, "At least two participants need to be defined!");
  configurePartitions(config.getM2NConfiguration());

  cplscheme::PtrCouplingSchemeConfiguration cplSchemeConfig =
      config.getCouplingSchemeConfiguration();
  _couplingScheme = cplSchemeConfig->getCouplingScheme(_accessorName);

  // Add meshIDs and data IDs
  for (const MeshContext *meshContext : _accessor->usedMeshContexts()) {
    const mesh::PtrMesh &mesh   = meshContext->mesh;
    const auto           meshID = mesh->getID();
    _meshIDs[mesh->getName()]   = meshID;
    PRECICE_ASSERT(_dataIDs.find(meshID) == _dataIDs.end());
    _dataIDs[meshID] = std::map<std::string, int>();
    PRECICE_ASSERT(_dataIDs.find(meshID) != _dataIDs.end());
    for (const mesh::PtrData &data : mesh->data()) {
      PRECICE_ASSERT(_dataIDs[meshID].find(data->getName()) == _dataIDs[meshID].end());
      _dataIDs[meshID][data->getName()] = data->getID();
    }
    std::string                meshName   = mesh->getName();
    mesh::PtrMeshConfiguration meshConfig = config.getMeshConfiguration();
  }
  // Register all MeshIds to the lock, but unlock them straight away as
  // writing is allowed after configuration.
  for (const auto &meshID : _meshIDs) {
    _meshLock.add(meshID.second, false);
  }

  utils::EventRegistry::instance().initialize("precice-" + _accessorName, "", utils::Parallel::current()->comm);

  PRECICE_DEBUG("Initialize master-slave communication");
  if (utils::MasterSlave::isMaster() || utils::MasterSlave::isSlave()) {
    initializeMasterSlaveCommunication();
  }

  auto &solverInitEvent = EventRegistry::instance().getStoredEvent("solver.initialize");
  solverInitEvent.start(precice::syncMode);
}

double SolverInterfaceImpl::initialize()
{
  PRECICE_TRACE();
  PRECICE_CHECK(_state == State::Constructed, "initialize() may only be called once.");
  PRECICE_ASSERT(not _couplingScheme->isInitialized());
  auto &solverInitEvent = EventRegistry::instance().getStoredEvent("solver.initialize");
  solverInitEvent.pause(precice::syncMode);
  Event                    e("initialize", precice::syncMode);
  utils::ScopedEventPrefix sep("initialize/");

  // Setup communication

  PRECICE_INFO("Setting up master communication to coupling partner/s");
  for (auto &m2nPair : _m2ns) {
    auto &bm2n = m2nPair.second;
    PRECICE_DEBUG((bm2n.isRequesting ? "Awaiting master connection from " : "Establishing master connection to ") << bm2n.remoteName);
    bm2n.prepareEstablishment();
    bm2n.connectMasters();
    PRECICE_DEBUG("Established master connection " << (bm2n.isRequesting ? "from " : "to ") << bm2n.remoteName);
  }

  PRECICE_INFO("Masters are connected");

  compareBoundingBoxes();

  PRECICE_INFO("Setting up preliminary slaves communication to coupling partner/s");
  for (auto &m2nPair : _m2ns) {
    auto &bm2n = m2nPair.second;
    bm2n.preConnectSlaves();
  }

  computePartitions();

  PRECICE_INFO("Setting up slaves communication to coupling partner/s");
  for (auto &m2nPair : _m2ns) {
    auto &bm2n = m2nPair.second;
    bm2n.connectSlaves();
    PRECICE_DEBUG("Established slaves connection " << (bm2n.isRequesting ? "from " : "to ") << bm2n.remoteName);
  }
  PRECICE_INFO("Slaves are connected");

  for (auto &m2nPair : _m2ns) {
    m2nPair.second.cleanupEstablishment();
  }

  PRECICE_DEBUG("Initialize watchpoints");
  for (PtrWatchPoint &watchPoint : _accessor->watchPoints()) {
    watchPoint->initialize();
  }

  // Initialize coupling state, overwrite these values for restart
  double time       = 0.0;
  int    timeWindow = 1;

  PRECICE_DEBUG("Initialize coupling schemes");
  _couplingScheme->initialize(time, timeWindow);
  PRECICE_ASSERT(_couplingScheme->isInitialized());

  std::set<action::Action::Timing> timings;
  double                           dt = 0.0;

  dt = _couplingScheme->getNextTimestepMaxLength();

  timings.insert(action::Action::ALWAYS_POST);

  if (_couplingScheme->hasDataBeenReceived()) {
    timings.insert(action::Action::ON_EXCHANGE_POST);
    mapReadData();
  }

  performDataActions(timings, 0.0, 0.0, 0.0, dt);

  PRECICE_INFO(_couplingScheme->printCouplingState());

  solverInitEvent.start(precice::syncMode);

  _meshLock.lockAll();

  _state = State::Initialized;

  return _couplingScheme->getNextTimestepMaxLength();
}

void SolverInterfaceImpl::initializeData()
{
  PRECICE_TRACE();

  auto &solverInitEvent = EventRegistry::instance().getStoredEvent("solver.initialize");
  solverInitEvent.pause(precice::syncMode);

  Event                    e("initializeData", precice::syncMode);
  utils::ScopedEventPrefix sep("initializeData/");

  PRECICE_DEBUG("Initialize data");

  PRECICE_CHECK(_couplingScheme->isInitialized(),
                "initialize() has to be called before initializeData()");
  mapWrittenData();
  _couplingScheme->initializeData();
  double                           dt = _couplingScheme->getNextTimestepMaxLength();
  std::set<action::Action::Timing> timings;
  if (_couplingScheme->hasDataBeenReceived()) {
    timings.insert(action::Action::ON_EXCHANGE_POST);
    mapReadData();
  }
  performDataActions(timings, 0.0, 0.0, 0.0, dt);
  resetWrittenData();
  PRECICE_DEBUG("Plot output");
  for (const io::ExportContext &context : _accessor->exportContexts()) {
    if (context.everyNTimeWindows != -1) {
      std::ostringstream suffix;
      suffix << _accessorName << ".init";
      exportMesh(suffix.str());
      if (context.triggerSolverPlot) {
        _couplingScheme->requireAction(std::string("plot-output"));
      }
    }
  }
  solverInitEvent.start(precice::syncMode);
}

double SolverInterfaceImpl::advance(
    double computedTimestepLength)
{

  PRECICE_TRACE(computedTimestepLength);

  // Events for the solver time, stopped when we enter, restarted when we leave advance
  auto &solverEvent = EventRegistry::instance().getStoredEvent("solver.advance");
  solverEvent.stop(precice::syncMode);
  auto &solverInitEvent = EventRegistry::instance().getStoredEvent("solver.initialize");
  solverInitEvent.stop(precice::syncMode);

  Event                    e("advance", precice::syncMode);
  utils::ScopedEventPrefix sep("advance/");

  PRECICE_CHECK(_couplingScheme->isInitialized(), "initialize() has to be called before advance()");
  PRECICE_CHECK(isCouplingOngoing(), "advance() cannot be called when isCouplingOngoing() returns false");
  _numberAdvanceCalls++;

#ifndef NDEBUG
  PRECICE_DEBUG("Synchronize timestep length");
  if (utils::MasterSlave::isMaster() || utils::MasterSlave::isSlave()) {
    syncTimestep(computedTimestepLength);
  }
#endif

  double timeWindowSize         = 0.0; // Length of (full) current time window
  double timeWindowComputedPart = 0.0; // Length of computed part of (full) current time window
  double time                   = 0.0; // Current time

  // Update the coupling scheme time state. Necessary to get correct remainder.
  _couplingScheme->addComputedTime(computedTimestepLength);

  if (_couplingScheme->hasTimeWindowSize()) {
    timeWindowSize = _couplingScheme->getTimeWindowSize();
  } else {
    timeWindowSize = computedTimestepLength;
  }
  timeWindowComputedPart = timeWindowSize - _couplingScheme->getThisTimeWindowRemainder();
  time                   = _couplingScheme->getTime();

  mapWrittenData();

  std::set<action::Action::Timing> timings;

  timings.insert(action::Action::ALWAYS_PRIOR);
  if (_couplingScheme->willDataBeExchanged(0.0)) {
    timings.insert(action::Action::ON_EXCHANGE_PRIOR);
  }
  performDataActions(timings, time, computedTimestepLength, timeWindowComputedPart, timeWindowSize);

  PRECICE_DEBUG("Advance coupling scheme");
  _couplingScheme->advance();

  timings.clear();
  timings.insert(action::Action::ALWAYS_POST);
  if (_couplingScheme->hasDataBeenReceived()) {
    timings.insert(action::Action::ON_EXCHANGE_POST);
  }
  if (_couplingScheme->isTimeWindowComplete()) {
    timings.insert(action::Action::ON_TIME_WINDOW_COMPLETE_POST);
  }
  performDataActions(timings, time, computedTimestepLength, timeWindowComputedPart, timeWindowSize);

  if (_couplingScheme->hasDataBeenReceived()) {
    mapReadData();
  }

  PRECICE_INFO(_couplingScheme->printCouplingState());

  PRECICE_DEBUG("Handle exports");
  handleExports();

<<<<<<< HEAD
  resetWrittenData();
=======
  // deactivated the reset of written data, as it deletes all data that is not communicated
  // within this cycle in the coupling data. This is not wanted forthe manifold mapping.
  //resetWrittenData();
>>>>>>> 4d7af99c

  _meshLock.lockAll();
  solverEvent.start(precice::syncMode);
  return _couplingScheme->getNextTimestepMaxLength();
}

void SolverInterfaceImpl::finalize()
{
  PRECICE_TRACE();
  PRECICE_CHECK(_state != State::Finalized, "finalize() may only be called once.")

  // Events for the solver time, finally stopped here
  auto &solverEvent = EventRegistry::instance().getStoredEvent("solver.advance");
  solverEvent.stop(precice::syncMode);

  Event                    e("finalize"); // no precice::syncMode here as MPI is already finalized at destruction of this event
  utils::ScopedEventPrefix sep("finalize/");

  if (_state == State::Initialized) {

    PRECICE_ASSERT(_couplingScheme->isInitialized());
    PRECICE_DEBUG("Finalize coupling scheme");
    _couplingScheme->finalize();

    PRECICE_DEBUG("Handle exports");
    for (const io::ExportContext &context : _accessor->exportContexts()) {
      if (context.everyNTimeWindows != -1) {
        std::ostringstream suffix;
        suffix << _accessorName << ".final";
        exportMesh(suffix.str());
        if (context.triggerSolverPlot) {
          _couplingScheme->requireAction(std::string("plot-output"));
        }
      }
    }
    // Apply some final ping-pong to synch solver that run e.g. with a uni-directional coupling only
    // afterwards close connections
    PRECICE_DEBUG("Synchronize participants and close communication channels");
    std::string ping = "ping";
    std::string pong = "pong";
    for (auto &iter : _m2ns) {
      if (not utils::MasterSlave::isSlave()) {
        if (iter.second.isRequesting) {
          iter.second.m2n->getMasterCommunication()->send(ping, 0);
          std::string receive = "init";
          iter.second.m2n->getMasterCommunication()->receive(receive, 0);
          PRECICE_ASSERT(receive == pong);
        } else {
          std::string receive = "init";
          iter.second.m2n->getMasterCommunication()->receive(receive, 0);
          PRECICE_ASSERT(receive == ping);
          iter.second.m2n->getMasterCommunication()->send(pong, 0);
        }
      }
      iter.second.m2n->closeConnection();
    }
  }

  // Release ownership
  _couplingScheme.reset();
  _participants.clear();
  _accessor.reset();

  // Close Connections 
  PRECICE_DEBUG("Close master-slave communication");
  if (utils::MasterSlave::isSlave() || utils::MasterSlave::isMaster()) {
    utils::MasterSlave::_communication->closeConnection();
    utils::MasterSlave::_communication = nullptr;
  }
  _m2ns.clear();

  // Stop and print Event logging
  e.stop();

  // Finalize PETSc and Events first
  utils::Petsc::finalize();
  utils::EventRegistry::instance().finalize();

  // Printing requires finalization
  if (not precice::utils::MasterSlave::isSlave()) {
    utils::EventRegistry::instance().printAll();
  }

  // Finally clear events and finalize MPI
  utils::EventRegistry::instance().clear();
  utils::Parallel::finalizeManagedMPI();
  _state = State::Finalized;
}

int SolverInterfaceImpl::getDimensions() const
{
  PRECICE_TRACE(_dimensions);
  return _dimensions;
}

bool SolverInterfaceImpl::isCouplingOngoing() const
{
  PRECICE_TRACE();
  return _couplingScheme->isCouplingOngoing();
}

bool SolverInterfaceImpl::isReadDataAvailable() const
{
  PRECICE_TRACE();
  return _couplingScheme->hasDataBeenReceived();
}

bool SolverInterfaceImpl::isWriteDataRequired(
    double computedTimestepLength) const
{
  PRECICE_TRACE(computedTimestepLength);
  return _couplingScheme->willDataBeExchanged(computedTimestepLength);
}

bool SolverInterfaceImpl::isTimeWindowComplete() const
{
  PRECICE_TRACE();
  return _couplingScheme->isTimeWindowComplete();
}

bool SolverInterfaceImpl::isActionRequired(
    const std::string &action) const
{
  PRECICE_TRACE(action, _couplingScheme->isActionRequired(action));
  return _couplingScheme->isActionRequired(action);
}

void SolverInterfaceImpl::markActionFulfilled(
    const std::string &action)
{
  PRECICE_TRACE(action);
  _couplingScheme->markActionFulfilled(action);
}

bool SolverInterfaceImpl::hasToEvaluateSurrogateModel() const
{
  return false;
}

bool SolverInterfaceImpl::hasToEvaluateFineModel() const
{
  return true;
}

bool SolverInterfaceImpl::hasMesh(
    const std::string &meshName) const
{
  PRECICE_TRACE(meshName);
  return utils::contained(meshName, _meshIDs);
}

int SolverInterfaceImpl::getMeshID(
    const std::string &meshName) const
{
  PRECICE_TRACE(meshName);
  const auto pos = _meshIDs.find(meshName);
  PRECICE_CHECK(pos != _meshIDs.end(), "Mesh with name \"" << meshName << "\" is not defined!");
  return pos->second;
}

std::set<int> SolverInterfaceImpl::getMeshIDs() const
{
  PRECICE_TRACE();
  std::set<int> ids;
  for (const impl::MeshContext *context : _accessor->usedMeshContexts()) {
    ids.insert(context->mesh->getID());
  }
  return ids;
}

bool SolverInterfaceImpl::hasData(
    const std::string &dataName, int meshID) const
{
  PRECICE_TRACE(dataName, meshID);
  PRECICE_VALIDATE_MESH_ID(meshID);
  const auto &sub_dataIDs = _dataIDs.at(meshID);
  return sub_dataIDs.find(dataName) != sub_dataIDs.end();
}

int SolverInterfaceImpl::getDataID(
    const std::string &dataName, int meshID) const
{
  PRECICE_TRACE(dataName, meshID);
  PRECICE_VALIDATE_MESH_ID(meshID);
  PRECICE_CHECK(hasData(dataName, meshID),
                "Data with name \"" << dataName << "\" is not defined on mesh with ID \"" << meshID << "\".");
  return _dataIDs.at(meshID).at(dataName);
}

int SolverInterfaceImpl::getMeshVertexSize(
    int meshID) const
{
  PRECICE_TRACE(meshID);
  int size = 0;
  PRECICE_REQUIRE_MESH_USE(meshID);
  MeshContext &context = _accessor->meshContext(meshID);
  PRECICE_ASSERT(context.mesh.get() != nullptr);
  size = context.mesh->vertices().size();
  PRECICE_DEBUG("Return mesh size of " << size);
  return size;
}

/// @todo Currently not supported as we would need to re-compute the re-partition
void SolverInterfaceImpl::resetMesh(
    int meshID)
{
  PRECICE_TRACE(meshID);
  PRECICE_VALIDATE_MESH_ID(meshID);
  impl::MeshContext &context    = _accessor->meshContext(meshID);
  bool               hasMapping = context.fromMappingContext.mapping || context.toMappingContext.mapping;
  bool               isStationary =
      context.fromMappingContext.timing == mapping::MappingConfiguration::INITIAL &&
      context.toMappingContext.timing == mapping::MappingConfiguration::INITIAL;

  PRECICE_CHECK(!isStationary, "A mesh with only initial mappings  must not be reseted");
  PRECICE_CHECK(hasMapping, "A mesh with no mappings must not be reseted");

  PRECICE_DEBUG("Clear mesh positions for mesh \"" << context.mesh->getName() << "\"");
  _meshLock.unlock(meshID);
  context.mesh->clear();
}

int SolverInterfaceImpl::setMeshVertex(
    int           meshID,
    const double *position)
{
  PRECICE_TRACE(meshID);
  Eigen::VectorXd internalPosition{
      Eigen::Map<const Eigen::VectorXd>{position, _dimensions}};
  PRECICE_DEBUG("Position = " << internalPosition);
  int index = -1;
  PRECICE_REQUIRE_MESH_MODIFY(meshID);
  MeshContext & context = _accessor->meshContext(meshID);
  mesh::PtrMesh mesh(context.mesh);
  PRECICE_DEBUG("MeshRequirement: " << context.meshRequirement);
  index = mesh->createVertex(internalPosition).getID();
  mesh->allocateDataValues();
  return index;
}

void SolverInterfaceImpl::setMeshVertices(
    int           meshID,
    int           size,
    const double *positions,
    int *         ids)
{
  PRECICE_TRACE(meshID, size);
  PRECICE_REQUIRE_MESH_MODIFY(meshID);
  MeshContext & context = _accessor->meshContext(meshID);
  mesh::PtrMesh mesh(context.mesh);
  PRECICE_DEBUG("Set positions");
  const Eigen::Map<const Eigen::MatrixXd> posMatrix{
      positions, _dimensions, static_cast<EIGEN_DEFAULT_DENSE_INDEX_TYPE>(size)};
  for (int i = 0; i < size; ++i) {
    Eigen::VectorXd current(posMatrix.col(i));
    ids[i] = mesh->createVertex(current).getID();
  }
  mesh->allocateDataValues();
}

void SolverInterfaceImpl::getMeshVertices(
    int        meshID,
    size_t     size,
    const int *ids,
    double *   positions) const
{
  PRECICE_TRACE(meshID, size);
  PRECICE_REQUIRE_MESH_USE(meshID);
  MeshContext & context = _accessor->meshContext(meshID);
  mesh::PtrMesh mesh(context.mesh);
  PRECICE_DEBUG("Get positions");
  auto &vertices = mesh->vertices();
  PRECICE_ASSERT(size <= vertices.size(), size, vertices.size());
  Eigen::Map<Eigen::MatrixXd> posMatrix{
      positions, _dimensions, static_cast<EIGEN_DEFAULT_DENSE_INDEX_TYPE>(size)};
  for (size_t i = 0; i < size; i++) {
    const size_t id = ids[i];
    PRECICE_ASSERT(id < vertices.size(), id, vertices.size());
    posMatrix.col(i) = vertices[id].getCoords();
  }
}

void SolverInterfaceImpl::getMeshVertexIDsFromPositions(
    int           meshID,
    size_t        size,
    const double *positions,
    int *         ids) const
{
  PRECICE_TRACE(meshID, size);
  PRECICE_REQUIRE_MESH_USE(meshID);
  MeshContext & context = _accessor->meshContext(meshID);
  mesh::PtrMesh mesh(context.mesh);
  PRECICE_DEBUG("Get IDs");
  const auto &                      vertices = mesh->vertices();
  Eigen::Map<const Eigen::MatrixXd> posMatrix{
      positions, _dimensions, static_cast<EIGEN_DEFAULT_DENSE_INDEX_TYPE>(size)};
  const auto vsize = vertices.size();
  for (size_t i = 0; i < size; i++) {
    size_t j = 0;
    for (; j < vsize; j++) {
      if (math::equals(posMatrix.col(i), vertices[j].getCoords())) {
        break;
      }
    }
    PRECICE_CHECK(j != vsize, "Position " << i << "=" << ids[i] << " unknown!");
    ids[i] = j;
  }
}

int SolverInterfaceImpl::setMeshEdge(
    int meshID,
    int firstVertexID,
    int secondVertexID)
{
  PRECICE_TRACE(meshID, firstVertexID, secondVertexID);
  PRECICE_REQUIRE_MESH_MODIFY(meshID);
  MeshContext &context = _accessor->meshContext(meshID);
  if (context.meshRequirement == mapping::Mapping::MeshRequirement::FULL) {
    PRECICE_DEBUG("Full mesh required.");
    mesh::PtrMesh &mesh = context.mesh;
    PRECICE_CHECK(mesh->isValidVertexID(firstVertexID), "Given VertexID is invalid!");
    PRECICE_CHECK(mesh->isValidVertexID(secondVertexID), "Given VertexID is invalid!");
    mesh::Vertex &v0 = mesh->vertices()[firstVertexID];
    mesh::Vertex &v1 = mesh->vertices()[secondVertexID];
    return mesh->createEdge(v0, v1).getID();
  }
  return -1;
}

void SolverInterfaceImpl::setMeshTriangle(
    int meshID,
    int firstEdgeID,
    int secondEdgeID,
    int thirdEdgeID)
{
  PRECICE_TRACE(meshID, firstEdgeID,
                secondEdgeID, thirdEdgeID);
  PRECICE_REQUIRE_MESH_MODIFY(meshID);
  MeshContext &context = _accessor->meshContext(meshID);
  if (context.meshRequirement == mapping::Mapping::MeshRequirement::FULL) {
    mesh::PtrMesh &mesh = context.mesh;
    PRECICE_CHECK(mesh->isValidEdgeID(firstEdgeID), "Given EdgeID is invalid!");
    PRECICE_CHECK(mesh->isValidEdgeID(secondEdgeID), "Given EdgeID is invalid!");
    PRECICE_CHECK(mesh->isValidEdgeID(thirdEdgeID), "Given EdgeID is invalid!");
    PRECICE_CHECK(utils::unique_elements(utils::make_array(firstEdgeID, secondEdgeID, thirdEdgeID)),
                  "Given EdgeIDs must be unique!");
    mesh::Edge &e0 = mesh->edges()[firstEdgeID];
    mesh::Edge &e1 = mesh->edges()[secondEdgeID];
    mesh::Edge &e2 = mesh->edges()[thirdEdgeID];
    mesh->createTriangle(e0, e1, e2);
  }
}

void SolverInterfaceImpl::setMeshTriangleWithEdges(
    int meshID,
    int firstVertexID,
    int secondVertexID,
    int thirdVertexID)
{
  PRECICE_TRACE(meshID, firstVertexID,
                secondVertexID, thirdVertexID);
  PRECICE_REQUIRE_MESH_MODIFY(meshID);
  MeshContext &context = _accessor->meshContext(meshID);
  if (context.meshRequirement == mapping::Mapping::MeshRequirement::FULL) {
    mesh::PtrMesh &mesh = context.mesh;
    PRECICE_CHECK(mesh->isValidVertexID(firstVertexID), "Given VertexID is invalid!");
    PRECICE_CHECK(mesh->isValidVertexID(secondVertexID), "Given VertexID is invalid!");
    PRECICE_CHECK(mesh->isValidVertexID(thirdVertexID), "Given VertexID is invalid!");
    PRECICE_CHECK(utils::unique_elements(utils::make_array(firstVertexID, secondVertexID, thirdVertexID)),
                  "Given VertexIDs must be unique!");
    mesh::Vertex *vertices[3];
    vertices[0] = &mesh->vertices()[firstVertexID];
    vertices[1] = &mesh->vertices()[secondVertexID];
    vertices[2] = &mesh->vertices()[thirdVertexID];
    PRECICE_CHECK(utils::unique_elements(utils::make_array(vertices[0]->getCoords(),
                                                           vertices[1]->getCoords(), vertices[2]->getCoords())),
                  "The coordinates of the vertices must be unique!");
    mesh::Edge *edges[3];
    edges[0] = &mesh->createUniqueEdge(*vertices[0], *vertices[1]);
    edges[1] = &mesh->createUniqueEdge(*vertices[1], *vertices[2]);
    edges[2] = &mesh->createUniqueEdge(*vertices[2], *vertices[0]);

    mesh->createTriangle(*edges[0], *edges[1], *edges[2]);
  }
}

void SolverInterfaceImpl::setMeshQuad(
    int meshID,
    int firstEdgeID,
    int secondEdgeID,
    int thirdEdgeID,
    int fourthEdgeID)
{
  PRECICE_TRACE(meshID, firstEdgeID, secondEdgeID, thirdEdgeID,
                fourthEdgeID);
  PRECICE_REQUIRE_MESH_MODIFY(meshID);
  MeshContext &context = _accessor->meshContext(meshID);
  if (context.meshRequirement == mapping::Mapping::MeshRequirement::FULL) {
    mesh::PtrMesh &mesh = context.mesh;
    PRECICE_CHECK(mesh->isValidEdgeID(firstEdgeID), "Given EdgeID is invalid!");
    PRECICE_CHECK(mesh->isValidEdgeID(secondEdgeID), "Given EdgeID is invalid!");
    PRECICE_CHECK(mesh->isValidEdgeID(thirdEdgeID), "Given EdgeID is invalid!");
    PRECICE_CHECK(mesh->isValidEdgeID(fourthEdgeID), "Given EdgeID is invalid!");
    mesh::Edge &e0 = mesh->edges()[firstEdgeID];
    mesh::Edge &e1 = mesh->edges()[secondEdgeID];
    mesh::Edge &e2 = mesh->edges()[thirdEdgeID];
    mesh::Edge &e3 = mesh->edges()[fourthEdgeID];
    mesh->createQuad(e0, e1, e2, e3);
  }
}

void SolverInterfaceImpl::setMeshQuadWithEdges(
    int meshID,
    int firstVertexID,
    int secondVertexID,
    int thirdVertexID,
    int fourthVertexID)
{
  PRECICE_TRACE(meshID, firstVertexID,
                secondVertexID, thirdVertexID, fourthVertexID);
  PRECICE_REQUIRE_MESH_MODIFY(meshID);
  MeshContext &context = _accessor->meshContext(meshID);
  if (context.meshRequirement == mapping::Mapping::MeshRequirement::FULL) {
    mesh::PtrMesh &mesh = context.mesh;
    PRECICE_CHECK(mesh->isValidVertexID(firstVertexID), "Given VertexID is invalid!");
    PRECICE_CHECK(mesh->isValidVertexID(secondVertexID), "Given VertexID is invalid!");
    PRECICE_CHECK(mesh->isValidVertexID(thirdVertexID), "Given VertexID is invalid!");
    PRECICE_CHECK(mesh->isValidVertexID(fourthVertexID), "Given VertexID is invalid!");
    mesh::Vertex *vertices[4];
    vertices[0] = &mesh->vertices()[firstVertexID];
    vertices[1] = &mesh->vertices()[secondVertexID];
    vertices[2] = &mesh->vertices()[thirdVertexID];
    vertices[3] = &mesh->vertices()[fourthVertexID];
    mesh::Edge *edges[4];
    edges[0] = &mesh->createUniqueEdge(*vertices[0], *vertices[1]);
    edges[1] = &mesh->createUniqueEdge(*vertices[1], *vertices[2]);
    edges[2] = &mesh->createUniqueEdge(*vertices[2], *vertices[3]);
    edges[3] = &mesh->createUniqueEdge(*vertices[3], *vertices[0]);

    mesh->createQuad(*edges[0], *edges[1], *edges[2], *edges[3]);
  }
}

void SolverInterfaceImpl::mapWriteDataFrom(
    int fromMeshID)
{
  PRECICE_TRACE(fromMeshID);
  PRECICE_VALIDATE_MESH_ID(fromMeshID);
  impl::MeshContext &   context        = _accessor->meshContext(fromMeshID);
  impl::MappingContext &mappingContext = context.fromMappingContext;
  if (mappingContext.mapping.use_count() == 0) {
    PRECICE_ERROR("From mesh \"" << context.mesh->getName()
                                 << "\", there is no mapping defined");
    return;
  }
  if (not mappingContext.mapping->hasComputedMapping()) {
    PRECICE_DEBUG("Compute mapping from mesh \"" << context.mesh->getName() << "\"");
    mappingContext.mapping->computeMapping();
  }
  for (impl::DataContext &context : _accessor->writeDataContexts()) {
    if (context.mesh->getID() == fromMeshID) {
      int inDataID             = context.fromData->getID();
      int outDataID            = context.toData->getID();
      context.toData->values() = Eigen::VectorXd::Zero(context.toData->values().size());
      PRECICE_DEBUG("Map data \"" << context.fromData->getName()
                                  << "\" from mesh \"" << context.mesh->getName() << "\"");
      PRECICE_ASSERT(mappingContext.mapping == context.mappingContext.mapping);
      mappingContext.mapping->map(inDataID, outDataID);
    }
  }
  mappingContext.hasMappedData = true;
}

void SolverInterfaceImpl::mapReadDataTo(
    int toMeshID)
{
  PRECICE_TRACE(toMeshID);
  PRECICE_VALIDATE_MESH_ID(toMeshID);
  impl::MeshContext &   context        = _accessor->meshContext(toMeshID);
  impl::MappingContext &mappingContext = context.toMappingContext;
  if (mappingContext.mapping.use_count() == 0) {
    PRECICE_ERROR("From mesh \"" << context.mesh->getName()
                                 << "\", there is no mapping defined!");
    return;
  }
  if (not mappingContext.mapping->hasComputedMapping()) {
    PRECICE_DEBUG("Compute mapping from mesh \"" << context.mesh->getName() << "\"");
    mappingContext.mapping->computeMapping();
  }
  for (impl::DataContext &context : _accessor->readDataContexts()) {
    if (context.mesh->getID() == toMeshID) {
      int inDataID             = context.fromData->getID();
      int outDataID            = context.toData->getID();
      context.toData->values() = Eigen::VectorXd::Zero(context.toData->values().size());
      PRECICE_DEBUG("Map data \"" << context.fromData->getName()
                                  << "\" to mesh \"" << context.mesh->getName() << "\"");
      PRECICE_ASSERT(mappingContext.mapping == context.mappingContext.mapping);
      mappingContext.mapping->map(inDataID, outDataID);
      PRECICE_DEBUG("Mapped values = " << utils::previewRange(3, context.toData->values()));
    }
  }
  mappingContext.hasMappedData = true;
}

void SolverInterfaceImpl::writeBlockVectorData(
    int           fromDataID,
    int           size,
    const int *   valueIndices,
    const double *values)
{
  PRECICE_TRACE(fromDataID, size);
  PRECICE_VALIDATE_DATA_ID(fromDataID);
  if (size == 0)
    return;
  PRECICE_ASSERT(valueIndices != nullptr);
  PRECICE_ASSERT(values != nullptr);
  PRECICE_REQUIRE_DATA_WRITE(fromDataID);
  DataContext &context = _accessor->dataContext(fromDataID);
  PRECICE_CHECK(context.fromData->getDimensions() == _dimensions,
                "You cannot call writeBlockVectorData on the scalar data type " << context.fromData->getName());
  PRECICE_ASSERT(context.toData.get() != nullptr);
  auto &valuesInternal = context.fromData->values();
  for (int i = 0; i < size; i++) {
    const auto valueIndex = valueIndices[i];
    PRECICE_CHECK(0 <= valueIndex && valueIndex < valuesInternal.size() / context.fromData->getDimensions(), "Value index out of range");
    int offsetInternal = valueIndex * _dimensions;
    int offset         = i * _dimensions;
    for (int dim = 0; dim < _dimensions; dim++) {
      PRECICE_ASSERT(offset + dim < valuesInternal.size(),
                     offset + dim, valuesInternal.size());
      valuesInternal[offsetInternal + dim] = values[offset + dim];
    }
  }
}

void SolverInterfaceImpl::writeVectorData(
    int           fromDataID,
    int           valueIndex,
    const double *value)
{
  PRECICE_TRACE(fromDataID, valueIndex);
  PRECICE_VALIDATE_DATA_ID(fromDataID);
  PRECICE_DEBUG("value = " << Eigen::Map<const Eigen::VectorXd>(value, _dimensions));
  PRECICE_REQUIRE_DATA_WRITE(fromDataID);
  DataContext &context = _accessor->dataContext(fromDataID);
  PRECICE_CHECK(context.fromData->getDimensions() == _dimensions,
                "You cannot call writeVectorData on the scalar data type " << context.fromData->getName());
  PRECICE_ASSERT(context.toData.get() != nullptr);
  auto &values = context.fromData->values();
  PRECICE_CHECK(0 <= valueIndex && valueIndex < values.size() / context.fromData->getDimensions(), "Value index out of range");
  int offset = valueIndex * _dimensions;
  for (int dim = 0; dim < _dimensions; dim++) {
    values[offset + dim] = value[dim];
  }
}

void SolverInterfaceImpl::writeBlockScalarData(
    int           fromDataID,
    int           size,
    const int *   valueIndices,
    const double *values)
{
  PRECICE_TRACE(fromDataID, size);
  PRECICE_VALIDATE_DATA_ID(fromDataID);
  if (size == 0)
    return;
  PRECICE_ASSERT(valueIndices != nullptr);
  PRECICE_ASSERT(values != nullptr);
  PRECICE_REQUIRE_DATA_WRITE(fromDataID);
  DataContext &context = _accessor->dataContext(fromDataID);
  PRECICE_CHECK(context.fromData->getDimensions() == 1,
                "You cannot call writeBlockScalarData on the vector data type " << context.fromData->getName());
  PRECICE_ASSERT(context.toData.get() != nullptr);
  auto &valuesInternal = context.fromData->values();
  for (int i = 0; i < size; i++) {
    const auto valueIndex = valueIndices[i];
    PRECICE_CHECK(0 <= valueIndex && valueIndex < valuesInternal.size() / context.fromData->getDimensions(), "Value index out of range");
    PRECICE_ASSERT(i < valuesInternal.size(), i, valuesInternal.size());
    valuesInternal[valueIndex] = values[i];
  }
}

void SolverInterfaceImpl::writeScalarData(
    int    fromDataID,
    int    valueIndex,
    double value)
{
  PRECICE_TRACE(fromDataID, valueIndex, value);
  PRECICE_VALIDATE_DATA_ID(fromDataID);
  PRECICE_CHECK(valueIndex >= -1, "Invalid value index (" << valueIndex << ") when writing scalar data!");
  PRECICE_REQUIRE_DATA_WRITE(fromDataID);
  DataContext &context = _accessor->dataContext(fromDataID);
  PRECICE_CHECK(context.fromData->getDimensions() == 1,
                "You cannot call writeScalarData on the vector data type " << context.fromData->getName());
  PRECICE_ASSERT(context.toData);
  auto &values = context.fromData->values();
  PRECICE_CHECK(0 <= valueIndex && valueIndex < values.size() / context.fromData->getDimensions(), "Value index out of range");
  values[valueIndex] = value;
}

void SolverInterfaceImpl::readBlockVectorData(
    int        toDataID,
    int        size,
    const int *valueIndices,
    double *   values) const
{
  PRECICE_TRACE(toDataID, size);
  PRECICE_VALIDATE_DATA_ID(toDataID);
  if (size == 0)
    return;
  PRECICE_ASSERT(valueIndices != nullptr);
  PRECICE_ASSERT(values != nullptr);
  PRECICE_REQUIRE_DATA_READ(toDataID);
  DataContext &context = _accessor->dataContext(toDataID);
  PRECICE_CHECK(context.toData->getDimensions() == _dimensions,
                "You cannot call readBlockVectorData on the scalar data type " << context.toData->getName());
  PRECICE_ASSERT(context.fromData.get() != nullptr);
  auto &valuesInternal = context.toData->values();
  for (int i = 0; i < size; i++) {
    const auto valueIndex = valueIndices[i];
    PRECICE_CHECK(0 <= valueIndex && valueIndex < valuesInternal.size() / context.fromData->getDimensions(), "Value index out of range");
    int offsetInternal = valueIndex * _dimensions;
    int offset         = i * _dimensions;
    for (int dim = 0; dim < _dimensions; dim++) {
      PRECICE_ASSERT(offsetInternal + dim < valuesInternal.size(),
                     offsetInternal + dim, valuesInternal.size());
      values[offset + dim] = valuesInternal[offsetInternal + dim];
    }
  }
}

void SolverInterfaceImpl::readVectorData(
    int     toDataID,
    int     valueIndex,
    double *value) const
{
  PRECICE_TRACE(toDataID, valueIndex);
  PRECICE_VALIDATE_DATA_ID(toDataID);
  PRECICE_CHECK(valueIndex >= -1, "Invalid value index ( " << valueIndex << " )when reading vector data!");
  PRECICE_REQUIRE_DATA_READ(toDataID);
  DataContext &context = _accessor->dataContext(toDataID);
  PRECICE_CHECK(context.toData->getDimensions() == _dimensions,
                "You cannot call readVectorData on the scalar data type " << context.toData->getName());
  PRECICE_ASSERT(context.fromData);
  auto &values = context.toData->values();
  PRECICE_CHECK(0 <= valueIndex && valueIndex < values.size() / context.fromData->getDimensions(), "Value index out of range");
  int offset = valueIndex * _dimensions;
  for (int dim = 0; dim < _dimensions; dim++) {
    value[dim] = values[offset + dim];
  }
  PRECICE_DEBUG("read value = " << Eigen::Map<const Eigen::VectorXd>(value, _dimensions));
}

void SolverInterfaceImpl::readBlockScalarData(
    int        toDataID,
    int        size,
    const int *valueIndices,
    double *   values) const
{
  PRECICE_TRACE(toDataID, size);
  PRECICE_VALIDATE_DATA_ID(toDataID);
  if (size == 0)
    return;
  PRECICE_DEBUG("size = " << size);
  PRECICE_ASSERT(valueIndices != nullptr);
  PRECICE_ASSERT(values != nullptr);
  PRECICE_REQUIRE_DATA_READ(toDataID);
  DataContext &context = _accessor->dataContext(toDataID);
  PRECICE_CHECK(context.toData->getDimensions() == 1,
                "You cannot call readBlockScalarData on the vector data type " << context.toData->getName());
  PRECICE_ASSERT(context.fromData.get() != nullptr);
  auto &valuesInternal = context.toData->values();
  for (int i = 0; i < size; i++) {
    const auto valueIndex = valueIndices[i];
    PRECICE_CHECK(0 <= valueIndex && valueIndex < valuesInternal.size(), "Value index out of range");
    values[i] = valuesInternal[valueIndex];
  }
}

void SolverInterfaceImpl::readScalarData(
    int     toDataID,
    int     valueIndex,
    double &value) const
{
  PRECICE_TRACE(toDataID, valueIndex, value);
  PRECICE_VALIDATE_DATA_ID(toDataID);
  PRECICE_CHECK(valueIndex >= -1, "Invalid value index ( " << valueIndex << " )when reading vector data!");
  PRECICE_REQUIRE_DATA_READ(toDataID);
  DataContext &context = _accessor->dataContext(toDataID);
  PRECICE_CHECK(context.toData->getDimensions() == 1,
                "You cannot call readScalarData on the vector data type " << context.toData->getName());
  PRECICE_ASSERT(context.fromData);
  auto &values = context.toData->values();
  PRECICE_CHECK(0 <= valueIndex && valueIndex < values.size(), "Value index out of range");
  value = values[valueIndex];
  PRECICE_DEBUG("Read value = " << value);
}

void SolverInterfaceImpl::exportMesh(
    const std::string &filenameSuffix,
    int                exportType) const
{
  PRECICE_TRACE(filenameSuffix, exportType);
  // Export meshes
  //const ExportContext& context = _accessor->exportContext();
  for (const io::ExportContext &context : _accessor->exportContexts()) {
    PRECICE_DEBUG("Export type = " << exportType);
    bool exportAll  = exportType == io::constants::exportAll();
    bool exportThis = context.exporter->getType() == exportType;
    if (exportAll || exportThis) {
      for (const MeshContext *meshContext : _accessor->usedMeshContexts()) {
        std::string name = meshContext->mesh->getName() + "-" + filenameSuffix;
        PRECICE_DEBUG("Exporting mesh to file \"" << name << "\" at location \"" << context.location << "\"");
        context.exporter->doExport(name, context.location, *(meshContext->mesh));
      }
    }
  }
}

void SolverInterfaceImpl::configureM2Ns(
    const m2n::M2NConfiguration::SharedPointer &config)
{
  PRECICE_TRACE();
  for (const auto &m2nTuple : config->m2ns()) {
    std::string comPartner("");
    bool        isRequesting = false;
    if (std::get<1>(m2nTuple) == _accessorName) {
      comPartner   = std::get<2>(m2nTuple);
      isRequesting = true;
    } else if (std::get<2>(m2nTuple) == _accessorName) {
      comPartner = std::get<1>(m2nTuple);
    }
    if (not comPartner.empty()) {
      for (const impl::PtrParticipant &participant : _participants) {
        if (participant->getName() == comPartner) {
          PRECICE_ASSERT(not utils::contained(comPartner, _m2ns), comPartner);
          PRECICE_ASSERT(std::get<0>(m2nTuple));

          _m2ns[comPartner] = [&] {
            m2n::BoundM2N bound;
            bound.m2n          = std::get<0>(m2nTuple);
            bound.localName    = _accessorName;
            bound.remoteName   = comPartner;
            bound.isRequesting = isRequesting;
            return bound;
          }();
        }
      }
    }
  }
}

void SolverInterfaceImpl::configurePartitions(
    const m2n::M2NConfiguration::SharedPointer &m2nConfig)
{
  PRECICE_TRACE();
  for (MeshContext *context : _accessor->usedMeshContexts()) {

    if (context->provideMesh) { // Accessor provides mesh
      PRECICE_CHECK(context->receiveMeshFrom.empty(),
                    "Participant \"" << _accessorName << "\" cannot provide "
                                     << "and receive mesh " << context->mesh->getName() << "!");

      context->partition = partition::PtrPartition(new partition::ProvidedPartition(context->mesh));

      for (auto &receiver : _participants) {
        for (auto &receiverContext : receiver->usedMeshContexts()) {
          if (receiverContext->receiveMeshFrom == _accessorName && receiverContext->mesh->getName() == context->mesh->getName()) {
            // meshRequirement has to be copied from "from" to provide", since
            // mapping are only defined at "provide"
            if (receiverContext->meshRequirement > context->meshRequirement) {
              context->meshRequirement = receiverContext->meshRequirement;
            }

            m2n::PtrM2N m2n = m2nConfig->getM2N(receiver->getName(), _accessorName);
            m2n->createDistributedCommunication(context->mesh);
            context->partition->addM2N(m2n);
          }
        }
      }
      /// @todo support offset??

    } else { // Accessor receives mesh
      PRECICE_CHECK(not context->receiveMeshFrom.empty(),
                    "Participant \"" << _accessorName << "\" must either provide or receive the mesh " << context->mesh->getName() << "!")
      PRECICE_CHECK(not context->provideMesh,
                    "Participant \"" << _accessorName << "\" cannot provide and receive mesh " << context->mesh->getName() << "!");
      std::string receiver(_accessorName);
      std::string provider(context->receiveMeshFrom);

      PRECICE_DEBUG("Receiving mesh from " << provider);

      context->partition = partition::PtrPartition(new partition::ReceivedPartition(context->mesh, context->geoFilter, context->safetyFactor));

      m2n::PtrM2N m2n = m2nConfig->getM2N(receiver, provider);
      m2n->createDistributedCommunication(context->mesh);
      context->partition->addM2N(m2n);
      context->partition->setFromMapping(context->fromMappingContext.mapping);
      context->partition->setToMapping(context->toMappingContext.mapping);
    }
  }
}

void SolverInterfaceImpl::compareBoundingBoxes()
{
  // sort meshContexts by name, for communication in right order.
  std::sort(_accessor->usedMeshContexts().begin(), _accessor->usedMeshContexts().end(),
            [](MeshContext const *const lhs, MeshContext const *const rhs) -> bool {
              return lhs->mesh->getName() < rhs->mesh->getName();
            });

  for (MeshContext *meshContext : _accessor->usedMeshContexts()) {
    if (meshContext->provideMesh) // provided meshes need their bounding boxes already for the re-partitioning
      meshContext->mesh->computeBoundingBox();
  }

  for (MeshContext *meshContext : _accessor->usedMeshContexts()) {
    meshContext->partition->compareBoundingBoxes();
  }
}

void SolverInterfaceImpl::computePartitions()
{
  //We need to do this in two loops: First, communicate the mesh and later compute the partition.
  //Originally, this was done in one loop. This however gave deadlock if two meshes needed to be communicated cross-wise.
  //Both loops need a different sorting

  auto &contexts = _accessor->usedMeshContexts();

  std::sort(contexts.begin(), contexts.end(),
            [](MeshContext const *const lhs, MeshContext const *const rhs) -> bool {
              return lhs->mesh->getName() < rhs->mesh->getName();
            });

  for (MeshContext *meshContext : contexts) {
    meshContext->partition->communicate();
  }

  // for two-level initialization, there is also still communication in partition::compute()
  // therefore, we cannot resort here.
  // @todo this hacky solution should be removed as part of #633
  bool resort = true;
  for (auto &m2nPair : _m2ns) {
    if (m2nPair.second.m2n->usesTwoLevelInitialization()) {
      resort = false;
      break;
    }
  }

  if (resort) {
    // pull provided meshes up front, to have them ready for the decomposition of the received meshes (for the mappings)
    std::stable_partition(contexts.begin(), contexts.end(),
                          [](MeshContext const *const meshContext) -> bool {
                            return meshContext->provideMesh;
                          });
  }

  for (MeshContext *meshContext : contexts) {
    meshContext->partition->compute();
    meshContext->mesh->computeState();
    if (not meshContext->provideMesh) { // received mesh can only compute their bounding boxes here
      meshContext->mesh->computeBoundingBox();
    }
    meshContext->mesh->allocateDataValues();
  }
}

void SolverInterfaceImpl::mapWrittenData()
{
  PRECICE_TRACE();
  using namespace mapping;
  MappingConfiguration::Timing timing;
  // Compute mappings
  for (impl::MappingContext &context : _accessor->writeMappingContexts()) {
    timing         = context.timing;
    bool rightTime = timing == MappingConfiguration::ON_ADVANCE;
    rightTime |= timing == MappingConfiguration::INITIAL;
    bool hasComputed = context.mapping->hasComputedMapping();
    if (rightTime && not hasComputed) {
      PRECICE_INFO("Compute write mapping from mesh \""
                   << _accessor->meshContext(context.fromMeshID).mesh->getName()
                   << "\" to mesh \""
                   << _accessor->meshContext(context.toMeshID).mesh->getName()
                   << "\".");

      context.mapping->computeMapping();
    }
  }

  // Map data
  for (impl::DataContext &context : _accessor->writeDataContexts()) {
    timing          = context.mappingContext.timing;
    bool hasMapping = context.mappingContext.mapping.get() != nullptr;
    bool rightTime  = timing == MappingConfiguration::ON_ADVANCE;
    rightTime |= timing == MappingConfiguration::INITIAL;
    bool hasMapped = context.mappingContext.hasMappedData;
    if (hasMapping && rightTime && (not hasMapped)) {
      int inDataID  = context.fromData->getID();
      int outDataID = context.toData->getID();
      PRECICE_DEBUG("Map data \"" << context.fromData->getName()
                                  << "\" from mesh \"" << context.mesh->getName() << "\"");
      context.toData->values() = Eigen::VectorXd::Zero(context.toData->values().size());
      PRECICE_DEBUG("Map from dataID " << inDataID << " to dataID: " << outDataID);
      context.mappingContext.mapping->map(inDataID, outDataID);
      PRECICE_DEBUG("Mapped values = " << utils::previewRange(3, context.toData->values()));
    }
  }

  // Clear non-stationary, non-incremental mappings
  for (impl::MappingContext &context : _accessor->writeMappingContexts()) {
    bool isStationary = context.timing == MappingConfiguration::INITIAL;
    if (not isStationary) {
      context.mapping->clear();
    }
    context.hasMappedData = false;
  }
}

void SolverInterfaceImpl::mapReadData()
{
  PRECICE_TRACE();
  mapping::MappingConfiguration::Timing timing;
  // Compute mappings
  for (impl::MappingContext &context : _accessor->readMappingContexts()) {
    timing      = context.timing;
    bool mapNow = timing == mapping::MappingConfiguration::ON_ADVANCE;
    mapNow |= timing == mapping::MappingConfiguration::INITIAL;
    bool hasComputed = context.mapping->hasComputedMapping();
    if (mapNow && not hasComputed) {
      PRECICE_INFO("Compute read mapping from mesh \""
                   << _accessor->meshContext(context.fromMeshID).mesh->getName()
                   << "\" to mesh \""
                   << _accessor->meshContext(context.toMeshID).mesh->getName()
                   << "\".");

      context.mapping->computeMapping();
    }
  }

  // Map data
  for (impl::DataContext &context : _accessor->readDataContexts()) {
    timing      = context.mappingContext.timing;
    bool mapNow = timing == mapping::MappingConfiguration::ON_ADVANCE;
    mapNow |= timing == mapping::MappingConfiguration::INITIAL;
    bool hasMapping = context.mappingContext.mapping.get() != nullptr;
    bool hasMapped  = context.mappingContext.hasMappedData;
    if (mapNow && hasMapping && (not hasMapped)) {
      int inDataID             = context.fromData->getID();
      int outDataID            = context.toData->getID();
      context.toData->values() = Eigen::VectorXd::Zero(context.toData->values().size());
      PRECICE_DEBUG("Map read data \"" << context.fromData->getName()
                                       << "\" to mesh \"" << context.mesh->getName() << "\"");
      context.mappingContext.mapping->map(inDataID, outDataID);
      PRECICE_DEBUG("Mapped values = " << utils::previewRange(3, context.toData->values()));
    }
  }
  // Clear non-initial, non-incremental mappings
  for (impl::MappingContext &context : _accessor->readMappingContexts()) {
    bool isStationary = context.timing == mapping::MappingConfiguration::INITIAL;
    if (not isStationary) {
      context.mapping->clear();
    }
    context.hasMappedData = false;
  }
}

void SolverInterfaceImpl::performDataActions(
    const std::set<action::Action::Timing> &timings,
    double                                  time,
    double                                  dt,
    double                                  partFullDt,
    double                                  fullDt)
{
  PRECICE_TRACE();
  for (action::PtrAction &action : _accessor->actions()) {
    if (timings.find(action->getTiming()) != timings.end()) {
      action->performAction(time, dt, partFullDt, fullDt);
    }
  }
}

void SolverInterfaceImpl::handleExports()
{
  PRECICE_TRACE();
  //timesteps was already incremented before
  int timesteps = _couplingScheme->getTimeWindows() - 1;

  for (const io::ExportContext &context : _accessor->exportContexts()) {
    if (_couplingScheme->isTimeWindowComplete() || context.everyIteration) {
      if (context.everyNTimeWindows != -1) {
        if (timesteps % context.everyNTimeWindows == 0) {
          if (context.everyIteration) {
            std::ostringstream everySuffix;
            everySuffix << _accessorName << ".it" << _numberAdvanceCalls;
            exportMesh(everySuffix.str());
          }
          std::ostringstream suffix;
          suffix << _accessorName << ".dt" << _couplingScheme->getTimeWindows() - 1;
          exportMesh(suffix.str());
          if (context.triggerSolverPlot) {
            _couplingScheme->requireAction(std::string("plot-output"));
          }
        }
      }
    }
  }

  if (_couplingScheme->isTimeWindowComplete()) {
    // Export watch point data
    for (const PtrWatchPoint &watchPoint : _accessor->watchPoints()) {
      watchPoint->exportPointData(_couplingScheme->getTime());
    }
  }
}

void SolverInterfaceImpl::resetWrittenData()
{
  PRECICE_TRACE();
  for (DataContext &context : _accessor->writeDataContexts()) {
    context.fromData->toZero();
    if (context.toData != context.fromData) {
      context.toData->toZero();
    }
  }
}

PtrParticipant SolverInterfaceImpl::determineAccessingParticipant(
    const config::SolverInterfaceConfiguration &config)
{
  const auto &partConfig = config.getParticipantConfiguration();
  for (const PtrParticipant &participant : partConfig->getParticipants()) {
    if (participant->getName() == _accessorName) {
      return participant;
    }
  }
  PRECICE_ERROR("Accessing participant \"" << _accessorName << "\" is not defined in configuration!");
}

void SolverInterfaceImpl::initializeMasterSlaveCommunication()
{
  PRECICE_TRACE();

  Event e("com.initializeMasterSlaveCom", precice::syncMode);
  utils::MasterSlave::_communication->connectMasterSlaves(
      _accessorName, "MasterSlaves",
      _accessorProcessRank, _accessorCommunicatorSize);
}

void SolverInterfaceImpl::syncTimestep(double computedTimestepLength)
{
  PRECICE_ASSERT(utils::MasterSlave::isMaster() || utils::MasterSlave::isSlave());
  if (utils::MasterSlave::isSlave()) {
    utils::MasterSlave::_communication->send(computedTimestepLength, 0);
  } else if (utils::MasterSlave::isMaster()) {
    for (int rankSlave = 1; rankSlave < _accessorCommunicatorSize; rankSlave++) {
      double dt;
      utils::MasterSlave::_communication->receive(dt, rankSlave);
      PRECICE_CHECK(math::equals(dt, computedTimestepLength),
                    "Ambiguous timestep length when calling request advance from several processes!");
    }
  }
}

const mesh::Mesh &SolverInterfaceImpl::mesh(const std::string &meshName) const
{
  PRECICE_TRACE(meshName);
  for (MeshContext *context : _accessor->usedMeshContexts()) {
    if (context->mesh->getName() == meshName) {
      PRECICE_ASSERT(context->mesh);
      return *context->mesh;
    }
  }
  PRECICE_ERROR("Participant \"" << _accessorName
                                 << "\" does not use mesh \"" << meshName << "\"!");
}

} // namespace impl
} // namespace precice<|MERGE_RESOLUTION|>--- conflicted
+++ resolved
@@ -391,13 +391,7 @@
   PRECICE_DEBUG("Handle exports");
   handleExports();
 
-<<<<<<< HEAD
   resetWrittenData();
-=======
-  // deactivated the reset of written data, as it deletes all data that is not communicated
-  // within this cycle in the coupling data. This is not wanted forthe manifold mapping.
-  //resetWrittenData();
->>>>>>> 4d7af99c
 
   _meshLock.lockAll();
   solverEvent.start(precice::syncMode);
