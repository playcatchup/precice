--- conflicted
+++ resolved
@@ -228,8 +228,6 @@
                               fourthVertexID);
 }
 
-<<<<<<< HEAD
-=======
 void SolverInterface::setMeshTetrahedron(
     int meshID,
     int firstVertexID,
@@ -241,19 +239,6 @@
                             fourthVertexID);
 }
 
-void SolverInterface::mapReadDataTo(
-    int toMeshID)
-{
-  _impl->mapReadDataTo(toMeshID);
-}
-
-void SolverInterface::mapWriteDataFrom(
-    int fromMeshID)
-{
-  _impl->mapWriteDataFrom(fromMeshID);
-}
-
->>>>>>> c800c66e
 void SolverInterface::writeBlockVectorData(
     int           dataID,
     int           size,
