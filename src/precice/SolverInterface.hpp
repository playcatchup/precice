--- conflicted
+++ resolved
@@ -578,33 +578,6 @@
   int getDataID(const std::string &dataName, int meshID) const;
 
   /**
-<<<<<<< HEAD
-=======
-   * @brief Computes and maps all read data mapped to the mesh with given ID.
-   *
-   * @deprecated Unclear use case and difficult to maintain.
-   *
-   * This is an explicit request to map read data to the Mesh associated with toMeshID.
-   * It also computes the mapping if necessary.
-   *
-   * @pre A mapping to toMeshID was configured.
-   */
-  [[deprecated("Will be removed in 3.0.0. See https://github.com/precice/precice/issues/859 and comment, if you need this function.")]] void mapReadDataTo(int toMeshID);
-
-  /**
-   * @brief Computes and maps all write data mapped from the mesh with given ID.
-   *
-   * @deprecated Unclear use case and difficult to maintain.
-   *
-   * This is an explicit request to map write data from the Mesh associated with fromMeshID.
-   * It also computes the mapping if necessary.
-   *
-   * @pre A mapping from fromMeshID was configured.
-   */
-  [[deprecated("Will be removed in 3.0.0. See https://github.com/precice/precice/issues/859 and comment, if you need this function.")]] void mapWriteDataFrom(int fromMeshID);
-
-  /**
->>>>>>> c91b1dde
    * @brief Writes vector data given as block.
    *
    * This function writes values of specified vertices to a dataID.
