--- conflicted
+++ resolved
@@ -380,7 +380,6 @@
   //@brief inverse weights (for efficiency reasons)
   std::vector<double> _invWeights;
 
-<<<<<<< HEAD
   //@brief global weights, needed for MVQN
   std::vector<double> _globalWeights;
 
@@ -390,12 +389,8 @@
   //@brief dimension (scalar or vectorial) of each sub-vector
   std::vector<int> _dimensions;
 
-  //@brief size of a scalar sub-vector (aka number of vertices)
-  int _sizeOfSubVector;
-=======
   //@brief sizes of each sub-vector, i.e. each coupling data
   std::vector<size_t> _subVectorSizes;
->>>>>>> da7fc3c7
 
   /** @brief maximum number of non-const time steps, i.e., after this number of time steps,
    *  the preconditioner is freezed with the current weights and becomes a constant preconditioner
@@ -426,7 +421,7 @@
   // note: For the current used preconditioners all weights are the same for each proc as
   //       the weights are computed per value or residual block.
   void communicateGlobalWeights(){
-    preciceTrace2("communicateGlobalWeights()", _weights.size(), _globalWeights.size());
+    preciceTrace("communicateGlobalWeights()", _weights.size(), _globalWeights.size());
     assertion(_weights.size()==_invWeights.size());
     assertion(_globalWeights.size()==_globalInvWeights.size());
     assertion(_needsGlobalWeights);
