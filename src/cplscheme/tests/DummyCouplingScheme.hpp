--- conflicted
+++ resolved
@@ -40,11 +40,7 @@
   /**
    * @brief Not implemented.
    */
-<<<<<<< HEAD
-  void receiveResultOfFirstAdvance()
-=======
   void receiveResultOfFirstAdvance() override final
->>>>>>> 8e428492
   {
     PRECICE_ASSERT(false);
   }
