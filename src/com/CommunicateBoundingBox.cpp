#include "CommunicateBoundingBox.hpp"
#include "Communication.hpp"

namespace precice
{
namespace com
{
CommunicateBoundingBox::CommunicateBoundingBox(
    com::PtrCommunication communication)
    : _communication(communication)
{
}

void CommunicateBoundingBox::sendBoundingBox(
    const mesh::Mesh::BoundingBox &bb,
    int                            rankReceiver)
{
  PRECICE_TRACE(rankReceiver);

  for (const auto &d : bb) {
    _communication->send(d.first, rankReceiver);
    _communication->send(d.second, rankReceiver);
  }
}

void CommunicateBoundingBox::receiveBoundingBox(
    mesh::Mesh::BoundingBox &bb,
    int                      rankSender)
{
  PRECICE_TRACE(rankSender);

  for (auto &d : bb) {
    _communication->receive(d.first, rankSender);
    _communication->receive(d.second, rankSender);
  }
}

void CommunicateBoundingBox::sendBoundingBoxMap(
    mesh::Mesh::BoundingBoxMap &bbm,
    int                         rankReceiver)
{
<<<<<<< HEAD
  TRACE(rankReceiver);
  _communication->send((int) bbm.size(), rankReceiver);
=======
  PRECICE_TRACE(rankReceiver);
>>>>>>> d09d9829

  for (const auto &bb : bbm) {
    sendBoundingBox(bb.second, rankReceiver);
  }
}

void CommunicateBoundingBox::receiveBoundingBoxMap(
    mesh::Mesh::BoundingBoxMap &bbm,
    int                         rankSender)
{
<<<<<<< HEAD
  TRACE(rankSender);
  int sizeOfReceivingMap;
  _communication->receive(sizeOfReceivingMap, rankSender);
  assertion(sizeOfReceivingMap == (int) bbm.size());
=======
  PRECICE_TRACE(rankSender);
>>>>>>> d09d9829

  for (auto &bb : bbm) {
    receiveBoundingBox(bb.second, rankSender);
  }
}

void CommunicateBoundingBox::sendConnectionMap(
    std::map<int, std::vector<int>> &fbm,
    int                              rankReceiver)
{
  TRACE(rankReceiver);
  _communication->send((int) fbm.size(), rankReceiver);

  for (const auto &vect : fbm) {
    _communication->send(vect.first, rankReceiver);
    _communication->send(vect.second, rankReceiver);
  }
}

///@todo needs some rewrite eventually. do we assume that the ranks are ordered or not? maybe change to vector
void CommunicateBoundingBox::receiveConnectionMap(
    std::map<int, std::vector<int>> &fbm,
    int                              rankSender)
{
  TRACE(rankSender);
  int sizeOfReceivingMap;
  _communication->receive(sizeOfReceivingMap, rankSender);
  assertion(sizeOfReceivingMap == (int) fbm.size());

  for (size_t i = 0; i < fbm.size(); ++i) {
    int              rank;
    std::vector<int> connected_ranks;
    _communication->receive(rank, rankSender);
    _communication->receive(connected_ranks, rankSender);
    fbm[rank] = connected_ranks;
    connected_ranks.clear();
  }
}

void CommunicateBoundingBox::broadcastSendBoundingBoxMap(
    mesh::Mesh::BoundingBoxMap &bbm)
{
  TRACE();
  _communication->broadcast((int) bbm.size());

  for (const auto &rank : bbm) {
    for (const auto &dimension : rank.second) {
      _communication->broadcast(dimension.first);
      _communication->broadcast(dimension.second);
    }
  }
}

void CommunicateBoundingBox::broadcastReceiveBoundingBoxMap(
    mesh::Mesh::BoundingBoxMap &bbm)
{
  TRACE();
  int sizeOfReceivingMap;
  _communication->broadcast(sizeOfReceivingMap, 0);
  assertion(sizeOfReceivingMap == (int) bbm.size());

  for (auto &rank : bbm) {
    for (auto &dimension : rank.second) {
      _communication->broadcast(dimension.first, 0);
      _communication->broadcast(dimension.second, 0);
    }
  }
}

void CommunicateBoundingBox::broadcastSendConnectionMap(
    std::map<int, std::vector<int>> &fbm)
{
  TRACE();
  _communication->broadcast((int) fbm.size());

  for (auto &rank : fbm) {
    _communication->broadcast(rank.second);
  }
}

void CommunicateBoundingBox::broadcastReceiveConnectionMap(
    std::map<int, std::vector<int>> &fbm)
{
  TRACE();
  int sizeOfReceivingMap;
  _communication->broadcast(sizeOfReceivingMap, 0);
  assertion(sizeOfReceivingMap == (int) fbm.size());

  for (auto &rank : fbm) {
    _communication->broadcast(rank.second, 0);
  }
}

} // namespace com
} // namespace precice<|MERGE_RESOLUTION|>--- conflicted
+++ resolved
@@ -39,12 +39,9 @@
     mesh::Mesh::BoundingBoxMap &bbm,
     int                         rankReceiver)
 {
-<<<<<<< HEAD
-  TRACE(rankReceiver);
+  
+  PRECICE_TRACE(rankReceiver);
   _communication->send((int) bbm.size(), rankReceiver);
-=======
-  PRECICE_TRACE(rankReceiver);
->>>>>>> d09d9829
 
   for (const auto &bb : bbm) {
     sendBoundingBox(bb.second, rankReceiver);
@@ -55,14 +52,10 @@
     mesh::Mesh::BoundingBoxMap &bbm,
     int                         rankSender)
 {
-<<<<<<< HEAD
-  TRACE(rankSender);
+  PRECICE_TRACE(rankSender);
   int sizeOfReceivingMap;
   _communication->receive(sizeOfReceivingMap, rankSender);
-  assertion(sizeOfReceivingMap == (int) bbm.size());
-=======
-  PRECICE_TRACE(rankSender);
->>>>>>> d09d9829
+  PRECICE_ASSERT(sizeOfReceivingMap == (int) bbm.size());
 
   for (auto &bb : bbm) {
     receiveBoundingBox(bb.second, rankSender);
