#ifndef PRECICE_NO_MPI

#include <Eigen/Core>
#include <algorithm>
#include <map>
#include <memory>
#include <string>
#include <vector>
#include "com/CommunicateBoundingBox.hpp"
#include "com/Communication.hpp"
#include "com/SharedPointer.hpp"
#include "m2n/M2N.hpp"
#include "mapping/Mapping.hpp"
#include "mapping/NearestNeighborMapping.hpp"
#include "mapping/NearestProjectionMapping.hpp"
#include "mapping/PetRadialBasisFctMapping.hpp"
#include "mapping/SharedPointer.hpp"
#include "mapping/impl/BasisFunctions.hpp"
#include "math/constants.hpp"
#include "mesh/BoundingBox.hpp"
#include "mesh/Data.hpp"
#include "mesh/Mesh.hpp"
#include "mesh/SharedPointer.hpp"
#include "mesh/Vertex.hpp"
#include "partition/Partition.hpp"
#include "partition/ProvidedPartition.hpp"
#include "partition/ReceivedPartition.hpp"
#include "precice/impl/versions.hpp"
#include "testing/TestContext.hpp"
#include "testing/Testing.hpp"
#include "utils/assertion.hpp"

namespace precice {
namespace mesh {
class Edge;
} // namespace mesh
} // namespace precice

using namespace precice;
using namespace partition;
using precice::testing::TestContext;

BOOST_AUTO_TEST_SUITE(PartitionTests)
BOOST_AUTO_TEST_SUITE(ReceivedPartitionTests)

void tearDownParallelEnvironment()
{
  mesh::Data::resetDataCount();
}

void createSolidzMesh2D(mesh::PtrMesh pSolidzMesh)
{
  int dimensions = 2;
  BOOST_TEST(pSolidzMesh);
  BOOST_TEST(pSolidzMesh->getDimensions() == dimensions);
  Eigen::VectorXd position(dimensions);

  position << 0.0, 0.0;
  mesh::Vertex &v1 = pSolidzMesh->createVertex(position);
  v1.setGlobalIndex(0);
  position << 0.0, 1.95;
  mesh::Vertex &v2 = pSolidzMesh->createVertex(position);
  v2.setGlobalIndex(1);
  position << 0.0, 2.1;
  mesh::Vertex &v3 = pSolidzMesh->createVertex(position);
  v3.setGlobalIndex(2);
  position << 0.0, 4.5;
  mesh::Vertex &v4 = pSolidzMesh->createVertex(position);
  v4.setGlobalIndex(3);
  position << 0.0, 5.95;
  mesh::Vertex &v5 = pSolidzMesh->createVertex(position);
  v5.setGlobalIndex(4);
  position << 0.0, 6.1;
  mesh::Vertex &v6 = pSolidzMesh->createVertex(position);
  v6.setGlobalIndex(5);
  pSolidzMesh->createEdge(v1, v2);
  pSolidzMesh->createEdge(v2, v3);
  pSolidzMesh->createEdge(v3, v4);
  pSolidzMesh->createEdge(v4, v5);
  pSolidzMesh->createEdge(v5, v6);
  pSolidzMesh->computeState();
  pSolidzMesh->computeBoundingBox();
}

void createSolidzMesh2DSmall(mesh::PtrMesh pSolidzMesh)
{
  int dimensions = 2;
  BOOST_TEST(pSolidzMesh);
  BOOST_TEST(pSolidzMesh->getDimensions() == dimensions);
  Eigen::VectorXd position(dimensions);

  position << 0.0, 0.0;
  mesh::Vertex &v1 = pSolidzMesh->createVertex(position);
  position << 0.0, 3.0;
  mesh::Vertex &v2 = pSolidzMesh->createVertex(position);
  position << 0.0, 6.0;
  mesh::Vertex &v3 = pSolidzMesh->createVertex(position);
  pSolidzMesh->createEdge(v1, v2);
  pSolidzMesh->createEdge(v2, v3);
  pSolidzMesh->computeState();
  pSolidzMesh->computeBoundingBox();
}

void createNastinMesh2D(mesh::PtrMesh pNastinMesh, int rank)
{
  int dimensions = 2;
  BOOST_TEST(pNastinMesh);
  BOOST_TEST(pNastinMesh->getDimensions() == dimensions);

  if (rank == 0) {
    Eigen::VectorXd position(dimensions);
    position << 0.0, 0.0;
    pNastinMesh->createVertex(position);
    position << 0.0, 2.0;
    pNastinMesh->createVertex(position);
  } else if (rank == 1) {
    // not at interface
  } else if (rank == 2) {
    Eigen::VectorXd position(dimensions);
    position << 0.0, 4.0;
    pNastinMesh->createVertex(position);
    position << 0.0, 6.0;
    pNastinMesh->createVertex(position);
  }
  pNastinMesh->computeState();
  pNastinMesh->computeBoundingBox();
}

void createNastinMesh2D2(mesh::PtrMesh pNastinMesh, int rank)
{
  int dimensions = 2;
  PRECICE_ASSERT(pNastinMesh.use_count() > 0);
  PRECICE_ASSERT(pNastinMesh->getDimensions() == dimensions);

  if (rank == 0) {
    Eigen::VectorXd position(dimensions);
    position << 0.10, 0.10;
    pNastinMesh->createVertex(position);
    position << 0.90, 0.90;
    pNastinMesh->createVertex(position);
  } else if (rank == 1) {
    // not at interface
  } else if (rank == 2) {

    Eigen::VectorXd position(dimensions);
    position << 2.1, 2.1;
    pNastinMesh->createVertex(position);
    position << 2.9, 2.9;
    pNastinMesh->createVertex(position);
  }
  pNastinMesh->computeState();
  pNastinMesh->computeBoundingBox();
}

void createSolidzMesh3D(mesh::PtrMesh pSolidzMesh)
{
  int             dimensions = 3;
  Eigen::VectorXd position(dimensions);
  BOOST_TEST(pSolidzMesh);
  BOOST_TEST(pSolidzMesh->getDimensions() == dimensions);

  position << 0.0, 0.0, -0.1;
  mesh::Vertex &v1 = pSolidzMesh->createVertex(position);
  v1.setGlobalIndex(0);
  position << -1.0, 0.0, 0.0;
  mesh::Vertex &v2 = pSolidzMesh->createVertex(position);
  v2.setGlobalIndex(1);
  position << 1.0, 0.0, 0.0;
  mesh::Vertex &v3 = pSolidzMesh->createVertex(position);
  v3.setGlobalIndex(2);
  position << 0.0, -1.0, 0.0;
  mesh::Vertex &v4 = pSolidzMesh->createVertex(position);
  v4.setGlobalIndex(3);
  position << 0.0, 1.0, 0.0;
  mesh::Vertex &v5 = pSolidzMesh->createVertex(position);
  v5.setGlobalIndex(4);
  mesh::Edge &e1 = pSolidzMesh->createEdge(v1, v2);
  mesh::Edge &e2 = pSolidzMesh->createEdge(v2, v4);
  mesh::Edge &e3 = pSolidzMesh->createEdge(v4, v1);
  mesh::Edge &e4 = pSolidzMesh->createEdge(v1, v3);
  mesh::Edge &e5 = pSolidzMesh->createEdge(v3, v5);
  mesh::Edge &e6 = pSolidzMesh->createEdge(v5, v1);
  pSolidzMesh->createTriangle(e1, e2, e3);
  pSolidzMesh->createTriangle(e4, e5, e6);
  pSolidzMesh->computeState();
  pSolidzMesh->computeBoundingBox();
}

void createNastinMesh3D(mesh::PtrMesh pNastinMesh, int rank)
{
  int dimensions = 3;
  BOOST_TEST(pNastinMesh);
  BOOST_TEST(pNastinMesh->getDimensions() == dimensions);

  if (rank == 0) { //Master
    Eigen::VectorXd position(dimensions);
    position << -1.0, -1.0, 0.0;
    pNastinMesh->createVertex(position);
    position << -0.75, -0.75, 0.5;
    pNastinMesh->createVertex(position);
  } else if (rank == 1) { //Slave1
    // slave1 not at interface
  } else if (rank == 2) { //Slave2
    Eigen::VectorXd position(dimensions);
    position << 0.0, 0.0, -1.0;
    pNastinMesh->createVertex(position);
    position << 0.5, 0.5, 0.0;
    pNastinMesh->createVertex(position);
  }
  pNastinMesh->computeState();
  pNastinMesh->computeBoundingBox();
}

void createNastinMesh3D2(mesh::PtrMesh pNastinMesh, int rank)
{
  int dimensions = 3;
  PRECICE_ASSERT(pNastinMesh.use_count() > 0);
  PRECICE_ASSERT(pNastinMesh->getDimensions() == dimensions);

  if (rank == 0) {
    Eigen::VectorXd position(dimensions);
    position << 0.10, 0.10, 0.1;
    pNastinMesh->createVertex(position);
    position << 0.90, 0.90, 0.9;
    pNastinMesh->createVertex(position);
  } else if (rank == 1) {
    // not at interface
  } else if (rank == 2) {

    Eigen::VectorXd position(dimensions);
    position << 2.1, 2.1, 2.1;
    pNastinMesh->createVertex(position);
    position << 2.9, 2.9, 2.1;
    pNastinMesh->createVertex(position);
  }
  pNastinMesh->computeState();
  pNastinMesh->computeBoundingBox();
}

BOOST_AUTO_TEST_CASE(RePartitionNNBroadcastFilter2D)
{
  PRECICE_TEST("Solid"_on(1_rank), "Fluid"_on(3_ranks).setupMasterSlaves(), Require::Events);
  auto m2n = context.connectMasters("Solid", "Fluid");

  int             dimensions  = 2;
  bool            flipNormals = false;
  Eigen::VectorXd offset      = Eigen::VectorXd::Zero(dimensions);

  if (context.isNamed("Solid")) { //SOLIDZ
    mesh::PtrMesh pSolidzMesh(new mesh::Mesh("SolidzMesh", dimensions, flipNormals, testing::nextMeshID()));
    createSolidzMesh2D(pSolidzMesh);
    BOOST_TEST(pSolidzMesh->vertices().size() == 6);
    ProvidedPartition part(pSolidzMesh);
    part.addM2N(m2n);
    part.communicate();
  } else {
    BOOST_TEST(context.isNamed("Fluid"));
    mesh::PtrMesh pNastinMesh(new mesh::Mesh("NastinMesh", dimensions, flipNormals, testing::nextMeshID()));
    mesh::PtrMesh pSolidzMesh(new mesh::Mesh("SolidzMesh", dimensions, flipNormals, testing::nextMeshID()));

    mapping::PtrMapping boundingFromMapping = mapping::PtrMapping(
        new mapping::NearestNeighborMapping(mapping::Mapping::CONSISTENT, dimensions));
    mapping::PtrMapping boundingToMapping = mapping::PtrMapping(
        new mapping::NearestNeighborMapping(mapping::Mapping::CONSERVATIVE, dimensions));
    boundingFromMapping->setMeshes(pSolidzMesh, pNastinMesh);
    boundingToMapping->setMeshes(pNastinMesh, pSolidzMesh);

    createNastinMesh2D(pNastinMesh, context.rank);

    double safetyFactor = 0.1;

    ReceivedPartition part(pSolidzMesh, ReceivedPartition::ON_MASTER, safetyFactor);
    part.addM2N(m2n);
    part.addFromMapping(boundingFromMapping);
    part.addToMapping(boundingToMapping);
    part.communicate();
    part.compute();

    BOOST_TEST_CONTEXT(*pSolidzMesh)
    {
      // check if the sending and filtering worked right
      if (context.isMaster()) { //Master
        BOOST_TEST(pSolidzMesh->vertices().size() == 2);
        BOOST_TEST(pSolidzMesh->edges().size() == 1);
      } else if (context.isRank(1)) { //Slave1
        BOOST_TEST(pSolidzMesh->vertices().size() == 0);
        BOOST_TEST(pSolidzMesh->edges().size() == 0);
      } else if (context.isRank(2)) { //Slave2
        BOOST_TEST(pSolidzMesh->vertices().size() == 2);
        BOOST_TEST(pSolidzMesh->edges().size() == 1);
      }
    }
  }

  tearDownParallelEnvironment();
}

BOOST_AUTO_TEST_CASE(RePartitionNNDoubleNode2D)
{
  PRECICE_TEST("Solid"_on(1_rank), "Fluid"_on(3_ranks).setupMasterSlaves(), Require::Events);
  auto m2n = context.connectMasters("Solid", "Fluid");

  int             dimensions  = 2;
  bool            flipNormals = false;
  Eigen::VectorXd offset      = Eigen::VectorXd::Zero(dimensions);

  if (context.isNamed("Solid")) { //SOLIDZ
    mesh::PtrMesh pSolidzMesh(new mesh::Mesh("SolidzMesh", dimensions, flipNormals, testing::nextMeshID()));
    createSolidzMesh2DSmall(pSolidzMesh);
    ProvidedPartition part(pSolidzMesh);
    part.addM2N(m2n);
    part.communicate();
  } else {
    BOOST_TEST(context.isNamed("Fluid"));
    mesh::PtrMesh pNastinMesh(new mesh::Mesh("NastinMesh", dimensions, flipNormals, testing::nextMeshID()));
    mesh::PtrMesh pSolidzMesh(new mesh::Mesh("SolidzMesh", dimensions, flipNormals, testing::nextMeshID()));

    mapping::PtrMapping boundingFromMapping = mapping::PtrMapping(
        new mapping::NearestNeighborMapping(mapping::Mapping::CONSISTENT, dimensions));
    mapping::PtrMapping boundingToMapping = mapping::PtrMapping(
        new mapping::NearestNeighborMapping(mapping::Mapping::CONSERVATIVE, dimensions));
    boundingFromMapping->setMeshes(pSolidzMesh, pNastinMesh);
    boundingToMapping->setMeshes(pNastinMesh, pSolidzMesh);

    createNastinMesh2D(pNastinMesh, context.rank);

    double safetyFactor = 0.5;

    ReceivedPartition part(pSolidzMesh, ReceivedPartition::ON_SLAVES, safetyFactor);
    part.addM2N(m2n);
    part.addFromMapping(boundingFromMapping);
    part.addToMapping(boundingToMapping);
    part.communicate();
    part.compute();

    // check if the sending and filtering worked right
    if (context.isMaster()) { //Master
      BOOST_TEST(pSolidzMesh->vertices().size() == 2);
      BOOST_TEST(pSolidzMesh->edges().size() == 1);
    } else if (context.isRank(1)) { //Slave1
      BOOST_TEST(pSolidzMesh->vertices().size() == 0);
      BOOST_TEST(pSolidzMesh->edges().size() == 0);
    } else if (context.isRank(2)) { //Slave2
      BOOST_TEST(pSolidzMesh->vertices().size() == 2);
      BOOST_TEST(pSolidzMesh->edges().size() == 1);
    }
  }
  tearDownParallelEnvironment();
}

BOOST_AUTO_TEST_CASE(RePartitionNPPreFilterPostFilter2D)
{
  PRECICE_TEST("Solid"_on(1_rank), "Fluid"_on(3_ranks).setupMasterSlaves(), Require::Events);
  auto m2n = context.connectMasters("Solid", "Fluid");

  int  dimensions  = 2;
  bool flipNormals = false;

  if (context.isNamed("Solid")) { //SOLIDZ
    mesh::PtrMesh pSolidzMesh(new mesh::Mesh("SolidzMesh", dimensions, flipNormals, testing::nextMeshID()));
    createSolidzMesh2D(pSolidzMesh);
    ProvidedPartition part(pSolidzMesh);
    part.addM2N(m2n);
    part.communicate();
  } else {
    BOOST_TEST(context.isNamed("Fluid"));
    mesh::PtrMesh pNastinMesh(new mesh::Mesh("NastinMesh", dimensions, flipNormals, testing::nextMeshID()));
    mesh::PtrMesh pSolidzMesh(new mesh::Mesh("SolidzMesh", dimensions, flipNormals, testing::nextMeshID()));

    mapping::PtrMapping boundingFromMapping = mapping::PtrMapping(
        new mapping::NearestProjectionMapping(mapping::Mapping::CONSISTENT, dimensions));
    mapping::PtrMapping boundingToMapping = mapping::PtrMapping(
        new mapping::NearestNeighborMapping(mapping::Mapping::CONSERVATIVE, dimensions));
    boundingFromMapping->setMeshes(pSolidzMesh, pNastinMesh);
    boundingToMapping->setMeshes(pNastinMesh, pSolidzMesh);

    createNastinMesh2D(pNastinMesh, context.rank);

    double            safetyFactor = 0.1;
    ReceivedPartition part(pSolidzMesh, ReceivedPartition::ON_MASTER, safetyFactor);
    part.addM2N(m2n);
    part.addFromMapping(boundingFromMapping);
    part.addToMapping(boundingToMapping);
    part.communicate();
    part.compute();

    BOOST_TEST_CONTEXT(*pSolidzMesh)
    {
      // check if the sending and filtering worked right
      if (context.isMaster()) { //Master
        BOOST_TEST(pSolidzMesh->vertices().size() == 3);
        BOOST_TEST(pSolidzMesh->edges().size() == 2);
      } else if (context.isRank(1)) { //Slave1
        BOOST_TEST(pSolidzMesh->vertices().size() == 0);
        BOOST_TEST(pSolidzMesh->edges().size() == 0);
      } else if (context.isRank(2)) { //Slave2
        BOOST_TEST(pSolidzMesh->vertices().size() == 3);
        BOOST_TEST(pSolidzMesh->edges().size() == 2);
      }
    }
  }
  tearDownParallelEnvironment();
}

#ifndef PRECICE_NO_PETSC
BOOST_AUTO_TEST_CASE(RePartitionRBFGlobal2D)
{
  PRECICE_TEST("Solid"_on(1_rank), "Fluid"_on(3_ranks).setupMasterSlaves(), Require::Events, Require::PETSc);
  auto m2n = context.connectMasters("Solid", "Fluid");

  int  dimensions  = 2;
  bool flipNormals = false;

  if (context.isNamed("Solid")) { //SOLIDZ
    mesh::PtrMesh pSolidzMesh(new mesh::Mesh("SolidzMesh", dimensions, flipNormals, testing::nextMeshID()));
    createSolidzMesh2D(pSolidzMesh);
    ProvidedPartition part(pSolidzMesh);
    part.addM2N(m2n);
    part.communicate();
  } else {
    BOOST_TEST(context.isNamed("Fluid"));
    mesh::PtrMesh pNastinMesh(new mesh::Mesh("NastinMesh", dimensions, flipNormals, testing::nextMeshID()));
    mesh::PtrMesh pSolidzMesh(new mesh::Mesh("SolidzMesh", dimensions, flipNormals, testing::nextMeshID()));

    mapping::PtrMapping boundingFromMapping = mapping::PtrMapping(
        new mapping::PetRadialBasisFctMapping<mapping::ThinPlateSplines>(mapping::Mapping::CONSISTENT, dimensions,
                                                                         mapping::ThinPlateSplines(), false, false, false));
    mapping::PtrMapping boundingToMapping = mapping::PtrMapping(
        new mapping::NearestNeighborMapping(mapping::Mapping::CONSERVATIVE, dimensions));
    boundingFromMapping->setMeshes(pSolidzMesh, pNastinMesh);
    boundingToMapping->setMeshes(pNastinMesh, pSolidzMesh);

    createNastinMesh2D(pNastinMesh, context.rank);

    double            safetyFactor = 20.0;
    ReceivedPartition part(pSolidzMesh, ReceivedPartition::NO_FILTER, safetyFactor);
    part.addM2N(m2n);
    part.addFromMapping(boundingFromMapping);
    part.addToMapping(boundingToMapping);
    part.communicate();
    part.compute();

    BOOST_TEST_CONTEXT(*pSolidzMesh)
    {
      BOOST_TEST(pSolidzMesh->getVertexOffsets().size() == 3);
      BOOST_TEST(pSolidzMesh->getVertexOffsets().at(0) == 6);
      BOOST_TEST(pSolidzMesh->getVertexOffsets().at(1) == 6);
      BOOST_TEST(pSolidzMesh->getVertexOffsets().at(2) == 12);
      BOOST_TEST(pSolidzMesh->getGlobalNumberOfVertices() == 6);

      // check if the sending and filtering worked right
      if (context.isMaster()) { //Master
        BOOST_TEST(pSolidzMesh->vertices().size() == 6);
        BOOST_TEST(pSolidzMesh->edges().size() == 5);
        BOOST_TEST(pSolidzMesh->vertices().at(0).isOwner() == true);
        BOOST_TEST(pSolidzMesh->vertices().at(1).isOwner() == true);
        BOOST_TEST(pSolidzMesh->vertices().at(2).isOwner() == true);
        BOOST_TEST(pSolidzMesh->vertices().at(3).isOwner() == false);
        BOOST_TEST(pSolidzMesh->vertices().at(4).isOwner() == false);
        BOOST_TEST(pSolidzMesh->vertices().at(5).isOwner() == false);
        BOOST_TEST(pSolidzMesh->vertices().at(0).getGlobalIndex() == 0);
        BOOST_TEST(pSolidzMesh->vertices().at(1).getGlobalIndex() == 1);
        BOOST_TEST(pSolidzMesh->vertices().at(2).getGlobalIndex() == 2);
        BOOST_TEST(pSolidzMesh->vertices().at(3).getGlobalIndex() == 3);
        BOOST_TEST(pSolidzMesh->vertices().at(4).getGlobalIndex() == 4);
        BOOST_TEST(pSolidzMesh->vertices().at(5).getGlobalIndex() == 5);
      } else if (context.isRank(1)) { //Slave2
        BOOST_TEST(pSolidzMesh->vertices().size() == 0);
        BOOST_TEST(pSolidzMesh->edges().size() == 0);
      } else if (context.isRank(2)) { //Slave3
        BOOST_TEST(pSolidzMesh->vertices().size() == 6);
        BOOST_TEST(pSolidzMesh->edges().size() == 5);
        BOOST_TEST(pSolidzMesh->vertices().at(0).isOwner() == false);
        BOOST_TEST(pSolidzMesh->vertices().at(1).isOwner() == false);
        BOOST_TEST(pSolidzMesh->vertices().at(2).isOwner() == false);
        BOOST_TEST(pSolidzMesh->vertices().at(3).isOwner() == true);
        BOOST_TEST(pSolidzMesh->vertices().at(4).isOwner() == true);
        BOOST_TEST(pSolidzMesh->vertices().at(5).isOwner() == true);
        BOOST_TEST(pSolidzMesh->vertices().at(0).getGlobalIndex() == 0);
        BOOST_TEST(pSolidzMesh->vertices().at(1).getGlobalIndex() == 1);
        BOOST_TEST(pSolidzMesh->vertices().at(2).getGlobalIndex() == 2);
        BOOST_TEST(pSolidzMesh->vertices().at(3).getGlobalIndex() == 3);
        BOOST_TEST(pSolidzMesh->vertices().at(4).getGlobalIndex() == 4);
        BOOST_TEST(pSolidzMesh->vertices().at(5).getGlobalIndex() == 5);
      }
    }
  }
  tearDownParallelEnvironment();
}

BOOST_AUTO_TEST_CASE(RePartitionRBFLocal2D1)
{
  PRECICE_TEST("Solid"_on(1_rank), "Fluid"_on(3_ranks).setupMasterSlaves(), Require::Events, Require::PETSc);
  auto m2n = context.connectMasters("Solid", "Fluid");

  int  dimensions  = 2;
  bool flipNormals = false;

  if (context.isNamed("Solid")) { //SOLIDZ
    mesh::PtrMesh pSolidzMesh(new mesh::Mesh("SolidzMesh", dimensions, flipNormals, testing::nextMeshID()));
    createSolidzMesh2D(pSolidzMesh);
    ProvidedPartition part(pSolidzMesh);
    part.addM2N(m2n);
    part.communicate();
  } else {
    BOOST_TEST(context.isNamed("Fluid"));
    mesh::PtrMesh pNastinMesh(new mesh::Mesh("NastinMesh", dimensions, flipNormals, testing::nextMeshID()));
    mesh::PtrMesh pSolidzMesh(new mesh::Mesh("SolidzMesh", dimensions, flipNormals, testing::nextMeshID()));

    double supportRadius = 0.25;

    mapping::PtrMapping boundingFromMapping = mapping::PtrMapping(
        new mapping::PetRadialBasisFctMapping<mapping::CompactThinPlateSplinesC2>(mapping::Mapping::CONSISTENT, dimensions,
                                                                                  mapping::CompactThinPlateSplinesC2(supportRadius), false, false, false));
    mapping::PtrMapping boundingToMapping = mapping::PtrMapping(
        new mapping::NearestNeighborMapping(mapping::Mapping::CONSERVATIVE, dimensions));
    boundingFromMapping->setMeshes(pSolidzMesh, pNastinMesh);
    boundingToMapping->setMeshes(pNastinMesh, pSolidzMesh);

    createNastinMesh2D(pNastinMesh, context.rank);

    double            safetyFactor = 20.0;
    ReceivedPartition part(pSolidzMesh, ReceivedPartition::NO_FILTER, safetyFactor);
    part.addM2N(m2n);
    part.addFromMapping(boundingFromMapping);
    part.addToMapping(boundingToMapping);
    part.communicate();
    part.compute();

    BOOST_TEST_CONTEXT(*pSolidzMesh)
    {
      BOOST_TEST(pSolidzMesh->getVertexOffsets().size() == 3);
      BOOST_TEST(pSolidzMesh->getVertexOffsets().at(0) == 3);
      BOOST_TEST(pSolidzMesh->getVertexOffsets().at(1) == 3);
      BOOST_TEST(pSolidzMesh->getVertexOffsets().at(2) == 6);
      BOOST_TEST(pSolidzMesh->getGlobalNumberOfVertices() == 6);

      // check if the sending and filtering worked right
      if (context.isMaster()) { //Master
        BOOST_TEST(pSolidzMesh->vertices().size() == 3);
        BOOST_TEST(pSolidzMesh->edges().size() == 2);
        BOOST_TEST(pSolidzMesh->vertices().at(0).isOwner() == true);
        BOOST_TEST(pSolidzMesh->vertices().at(1).isOwner() == true);
        BOOST_TEST(pSolidzMesh->vertices().at(2).isOwner() == true);
        BOOST_TEST(pSolidzMesh->vertices().at(0).getGlobalIndex() == 0);
        BOOST_TEST(pSolidzMesh->vertices().at(1).getGlobalIndex() == 1);
        BOOST_TEST(pSolidzMesh->vertices().at(2).getGlobalIndex() == 2);
      } else if (context.isRank(1)) { //Slave2
        BOOST_TEST(pSolidzMesh->vertices().size() == 0);
        BOOST_TEST(pSolidzMesh->edges().size() == 0);
      } else if (context.isRank(2)) { //Slave3
        BOOST_TEST(pSolidzMesh->vertices().size() == 3);
        BOOST_TEST(pSolidzMesh->edges().size() == 2);
        BOOST_TEST(pSolidzMesh->vertices().at(0).isOwner() == true);
        BOOST_TEST(pSolidzMesh->vertices().at(1).isOwner() == true);
        BOOST_TEST(pSolidzMesh->vertices().at(2).isOwner() == true);
        BOOST_TEST(pSolidzMesh->vertices().at(0).getGlobalIndex() == 3);
        BOOST_TEST(pSolidzMesh->vertices().at(1).getGlobalIndex() == 4);
        BOOST_TEST(pSolidzMesh->vertices().at(2).getGlobalIndex() == 5);
      }
    }
  }
  tearDownParallelEnvironment();
}

BOOST_AUTO_TEST_CASE(RePartitionRBFLocal2D2)
{
  PRECICE_TEST("Solid"_on(1_rank), "Fluid"_on(3_ranks).setupMasterSlaves(), Require::Events, Require::PETSc);
  auto m2n = context.connectMasters("Solid", "Fluid");

  int  dimensions  = 2;
  bool flipNormals = false;

  if (context.isNamed("Solid")) { //SOLIDZ
    mesh::PtrMesh pSolidzMesh(new mesh::Mesh("SolidzMesh", dimensions, flipNormals, testing::nextMeshID()));
    createSolidzMesh2D(pSolidzMesh);
    ProvidedPartition part(pSolidzMesh);
    part.addM2N(m2n);
    part.communicate();
  } else {
    BOOST_TEST(context.isNamed("Fluid"));
    mesh::PtrMesh pNastinMesh(new mesh::Mesh("NastinMesh", dimensions, flipNormals, testing::nextMeshID()));
    mesh::PtrMesh pSolidzMesh(new mesh::Mesh("SolidzMesh", dimensions, flipNormals, testing::nextMeshID()));

    double supportRadius = 2.45;

    mapping::PtrMapping boundingFromMapping = mapping::PtrMapping(
        new mapping::PetRadialBasisFctMapping<mapping::CompactThinPlateSplinesC2>(mapping::Mapping::CONSISTENT, dimensions,
                                                                                  mapping::CompactThinPlateSplinesC2(supportRadius), false, false, false));
    mapping::PtrMapping boundingToMapping = mapping::PtrMapping(
        new mapping::NearestNeighborMapping(mapping::Mapping::CONSERVATIVE, dimensions));
    boundingFromMapping->setMeshes(pSolidzMesh, pNastinMesh);
    boundingToMapping->setMeshes(pNastinMesh, pSolidzMesh);

    createNastinMesh2D(pNastinMesh, context.rank);

    double            safetyFactor = 20.0;
    ReceivedPartition part(pSolidzMesh, ReceivedPartition::NO_FILTER, safetyFactor);
    part.addM2N(m2n);
    part.addFromMapping(boundingFromMapping);
    part.addToMapping(boundingToMapping);
    part.communicate();
    part.compute();

    BOOST_TEST_CONTEXT(*pSolidzMesh)
    {
      BOOST_TEST(pSolidzMesh->getVertexOffsets().size() == 3);
      BOOST_TEST(pSolidzMesh->getVertexOffsets().at(0) == 4);
      BOOST_TEST(pSolidzMesh->getVertexOffsets().at(1) == 4);
      BOOST_TEST(pSolidzMesh->getVertexOffsets().at(2) == 9);
      BOOST_TEST(pSolidzMesh->getGlobalNumberOfVertices() == 6);

      // check if the sending and filtering worked right
      if (context.isMaster()) { //Master
        BOOST_TEST(pSolidzMesh->vertices().size() == 4);
        BOOST_TEST(pSolidzMesh->edges().size() == 3);
        BOOST_TEST(pSolidzMesh->vertices().at(0).isOwner() == true);
        BOOST_TEST(pSolidzMesh->vertices().at(1).isOwner() == true);
        BOOST_TEST(pSolidzMesh->vertices().at(2).isOwner() == true);
        BOOST_TEST(pSolidzMesh->vertices().at(3).isOwner() == false);
        BOOST_TEST(pSolidzMesh->vertices().at(0).getGlobalIndex() == 0);
        BOOST_TEST(pSolidzMesh->vertices().at(1).getGlobalIndex() == 1);
        BOOST_TEST(pSolidzMesh->vertices().at(2).getGlobalIndex() == 2);
        BOOST_TEST(pSolidzMesh->vertices().at(3).getGlobalIndex() == 3);
      } else if (context.isRank(1)) { //Slave2
        BOOST_TEST(pSolidzMesh->vertices().size() == 0);
        BOOST_TEST(pSolidzMesh->edges().size() == 0);
      } else if (context.isRank(2)) { //Slave3
        BOOST_TEST(pSolidzMesh->vertices().size() == 5);
        BOOST_TEST(pSolidzMesh->edges().size() == 4);
        BOOST_TEST(pSolidzMesh->vertices().at(0).isOwner() == false);
        BOOST_TEST(pSolidzMesh->vertices().at(1).isOwner() == false);
        BOOST_TEST(pSolidzMesh->vertices().at(2).isOwner() == true);
        BOOST_TEST(pSolidzMesh->vertices().at(3).isOwner() == true);
        BOOST_TEST(pSolidzMesh->vertices().at(4).isOwner() == true);
        BOOST_TEST(pSolidzMesh->vertices().at(0).getGlobalIndex() == 1);
        BOOST_TEST(pSolidzMesh->vertices().at(1).getGlobalIndex() == 2);
        BOOST_TEST(pSolidzMesh->vertices().at(2).getGlobalIndex() == 3);
        BOOST_TEST(pSolidzMesh->vertices().at(3).getGlobalIndex() == 4);
        BOOST_TEST(pSolidzMesh->vertices().at(4).getGlobalIndex() == 5);
      }
    }
  }
  tearDownParallelEnvironment();
}

BOOST_AUTO_TEST_CASE(RePartitionRBFLocal3D)
{
  PRECICE_TEST("Solid"_on(1_rank), "Fluid"_on(3_ranks).setupMasterSlaves(), Require::Events, Require::PETSc);
  auto m2n = context.connectMasters("Solid", "Fluid");

  int  dimensions  = 3;
  bool flipNormals = false;

  if (context.isNamed("Solid")) { //SOLIDZ
    mesh::PtrMesh pSolidzMesh(new mesh::Mesh("SolidzMesh", dimensions, flipNormals, testing::nextMeshID()));
    createSolidzMesh3D(pSolidzMesh);
    ProvidedPartition part(pSolidzMesh);
    part.addM2N(m2n);
    part.communicate();
  } else {
    BOOST_TEST(context.isNamed("Fluid"));
    mesh::PtrMesh pNastinMesh(new mesh::Mesh("NastinMesh", dimensions, flipNormals, testing::nextMeshID()));
    mesh::PtrMesh pSolidzMesh(new mesh::Mesh("SolidzMesh", dimensions, flipNormals, testing::nextMeshID()));

    double supportRadius1 = 1.2;
    double supportRadius2 = 0.2;

    mapping::PtrMapping boundingFromMapping = mapping::PtrMapping(
        new mapping::PetRadialBasisFctMapping<mapping::CompactThinPlateSplinesC2>(mapping::Mapping::CONSISTENT, dimensions,
                                                                                  mapping::CompactThinPlateSplinesC2(supportRadius1), false, false, false));
    mapping::PtrMapping boundingToMapping = mapping::PtrMapping(
        new mapping::PetRadialBasisFctMapping<mapping::CompactThinPlateSplinesC2>(mapping::Mapping::CONSERVATIVE, dimensions,
                                                                                  mapping::CompactThinPlateSplinesC2(supportRadius2), false, false, false));
    boundingFromMapping->setMeshes(pSolidzMesh, pNastinMesh);
    boundingToMapping->setMeshes(pNastinMesh, pSolidzMesh);

    createNastinMesh3D(pNastinMesh, context.rank);

    double            safetyFactor = 20.0;
    ReceivedPartition part(pSolidzMesh, ReceivedPartition::NO_FILTER, safetyFactor);
    part.addM2N(m2n);
    part.addFromMapping(boundingFromMapping);
    part.addToMapping(boundingToMapping);
    part.communicate();
    part.compute();

    BOOST_TEST_CONTEXT(*pSolidzMesh)
    {
      BOOST_TEST(pSolidzMesh->getVertexOffsets().size() == 3);
      BOOST_TEST(pSolidzMesh->getVertexOffsets().at(0) == 5);
      BOOST_TEST(pSolidzMesh->getVertexOffsets().at(1) == 5);
      BOOST_TEST(pSolidzMesh->getVertexOffsets().at(2) == 10);
      BOOST_TEST(pSolidzMesh->getGlobalNumberOfVertices() == 5);

      // check if the sending and filtering worked right
      if (context.isMaster()) { //Master
        BOOST_TEST(pSolidzMesh->vertices().size() == 5);
        BOOST_TEST(pSolidzMesh->edges().size() == 6);
        BOOST_TEST(pSolidzMesh->triangles().size() == 2);
        BOOST_TEST(pSolidzMesh->vertices().at(0).isOwner() == true);
        BOOST_TEST(pSolidzMesh->vertices().at(1).isOwner() == true);
        BOOST_TEST(pSolidzMesh->vertices().at(2).isOwner() == false);
        BOOST_TEST(pSolidzMesh->vertices().at(3).isOwner() == false);
        BOOST_TEST(pSolidzMesh->vertices().at(4).isOwner() == false);
        BOOST_TEST(pSolidzMesh->vertices().at(0).getGlobalIndex() == 0);
        BOOST_TEST(pSolidzMesh->vertices().at(1).getGlobalIndex() == 1);
        BOOST_TEST(pSolidzMesh->vertices().at(2).getGlobalIndex() == 2);
        BOOST_TEST(pSolidzMesh->vertices().at(3).getGlobalIndex() == 3);
        BOOST_TEST(pSolidzMesh->vertices().at(4).getGlobalIndex() == 4);
      } else if (context.isRank(1)) { //Slave2
        BOOST_TEST(pSolidzMesh->vertices().size() == 0);
        BOOST_TEST(pSolidzMesh->edges().size() == 0);
        BOOST_TEST(pSolidzMesh->triangles().size() == 0);
      } else if (context.isRank(2)) { //Slave3
        BOOST_TEST(pSolidzMesh->vertices().size() == 5);
        BOOST_TEST(pSolidzMesh->edges().size() == 6);
        BOOST_TEST(pSolidzMesh->triangles().size() == 2);
        BOOST_TEST(pSolidzMesh->vertices().at(0).isOwner() == false);
        BOOST_TEST(pSolidzMesh->vertices().at(1).isOwner() == false);
        BOOST_TEST(pSolidzMesh->vertices().at(2).isOwner() == true);
        BOOST_TEST(pSolidzMesh->vertices().at(3).isOwner() == true);
        BOOST_TEST(pSolidzMesh->vertices().at(4).isOwner() == true);
        BOOST_TEST(pSolidzMesh->vertices().at(0).getGlobalIndex() == 0);
        BOOST_TEST(pSolidzMesh->vertices().at(1).getGlobalIndex() == 1);
        BOOST_TEST(pSolidzMesh->vertices().at(2).getGlobalIndex() == 2);
        BOOST_TEST(pSolidzMesh->vertices().at(3).getGlobalIndex() == 3);
        BOOST_TEST(pSolidzMesh->vertices().at(4).getGlobalIndex() == 4);
      }
    }
  }
  tearDownParallelEnvironment();
}

#endif // PRECICE_NO_PETSC

BOOST_AUTO_TEST_CASE(RePartitionNPBroadcastFilter3D)
{
  PRECICE_TEST("Fluid"_on(3_ranks).setupMasterSlaves(), "Solid"_on(1_rank), Require::Events);
  auto m2n = context.connectMasters("Solid", "Fluid");

  int  dimensions  = 3;
  bool flipNormals = false;

  if (context.isNamed("Solid")) { //SOLIDZ
    mesh::PtrMesh pSolidzMesh(new mesh::Mesh("SolidzMesh", dimensions, flipNormals, testing::nextMeshID()));
    createSolidzMesh3D(pSolidzMesh);
    ProvidedPartition part(pSolidzMesh);
    part.addM2N(m2n);
    part.communicate();
  } else {
    BOOST_TEST(context.isNamed("Fluid"));
    mesh::PtrMesh pNastinMesh(new mesh::Mesh("NastinMesh", dimensions, flipNormals, testing::nextMeshID()));
    mesh::PtrMesh pSolidzMesh(new mesh::Mesh("SolidzMesh", dimensions, flipNormals, testing::nextMeshID()));

    mapping::PtrMapping boundingFromMapping = mapping::PtrMapping(
        new mapping::NearestProjectionMapping(mapping::Mapping::CONSISTENT, dimensions));
    mapping::PtrMapping boundingToMapping = mapping::PtrMapping(
        new mapping::NearestNeighborMapping(mapping::Mapping::CONSERVATIVE, dimensions));
    boundingFromMapping->setMeshes(pSolidzMesh, pNastinMesh);
    boundingToMapping->setMeshes(pNastinMesh, pSolidzMesh);

    createNastinMesh3D(pNastinMesh, context.rank);

    double            safetyFactor = 20.0;
    ReceivedPartition part(pSolidzMesh, ReceivedPartition::ON_MASTER, safetyFactor);
    part.addM2N(m2n);
    part.addFromMapping(boundingFromMapping);
    part.addToMapping(boundingToMapping);
    part.communicate();
    part.compute();

    // check if the sending and filtering worked right
    if (context.isMaster()) { //Master
      BOOST_TEST(pSolidzMesh->vertices().size() == 2);
      BOOST_TEST(pSolidzMesh->edges().size() == 1);
      BOOST_TEST(pSolidzMesh->triangles().size() == 0);
    } else if (context.isRank(1)) { //Slave1
      BOOST_TEST(pSolidzMesh->vertices().size() == 0);
      BOOST_TEST(pSolidzMesh->edges().size() == 0);
      BOOST_TEST(pSolidzMesh->triangles().size() == 0);
    } else if (context.isRank(2)) { //Slave2
      BOOST_TEST(pSolidzMesh->vertices().size() == 3);
      BOOST_TEST(pSolidzMesh->edges().size() == 3);
      BOOST_TEST(pSolidzMesh->triangles().size() == 1);
    }
  }
  tearDownParallelEnvironment();
}

BOOST_AUTO_TEST_CASE(TestRepartitionAndDistribution2D)
{
  PRECICE_TEST("Solid"_on(1_rank), "Fluid"_on(3_ranks).setupMasterSlaves(), Require::Events);
  auto m2n = context.connectMasters("Solid", "Fluid");

  int  dimensions  = 2;
  bool flipNormals = false;

  if (context.isNamed("Solid")) { //SOLIDZ
    mesh::PtrMesh pMesh(new mesh::Mesh("SolidzMesh", dimensions, flipNormals, testing::nextMeshID()));

    Eigen::VectorXd position(dimensions);
    position << 0.0, 0.0;
    pMesh->createVertex(position);
    position << 1.0, 0.0;
    pMesh->createVertex(position);
    position << 2.0, 0.0;
    pMesh->createVertex(position);

    pMesh->computeState();
    pMesh->computeBoundingBox();

    ProvidedPartition part(pMesh);
    part.addM2N(m2n);
    part.communicate();

  } else {
    BOOST_TEST(context.isNamed("Fluid"));
    mesh::PtrMesh pMesh(new mesh::Mesh("NastinMesh", dimensions, flipNormals, testing::nextMeshID()));
    mesh::PtrMesh pOtherMesh(new mesh::Mesh("SolidzMesh", dimensions, flipNormals, testing::nextMeshID()));

    mapping::PtrMapping boundingFromMapping = mapping::PtrMapping(
        new mapping::NearestNeighborMapping(mapping::Mapping::CONSISTENT, dimensions));
    boundingFromMapping->setMeshes(pMesh, pOtherMesh);

    if (context.isMaster()) { //Master
      Eigen::VectorXd position(dimensions);
      position << 0.0, 0.0;
      pOtherMesh->createVertex(position);
      position << 0.8, 0.0;
      pOtherMesh->createVertex(position);
    } else if (context.isRank(1)) { //Slave2
      Eigen::VectorXd position(dimensions);
      position << 1.0, 0.0;
      pOtherMesh->createVertex(position);
      position << 1.2, 0.0;
      pOtherMesh->createVertex(position);
    } else if (context.isRank(2)) { //Slave3
      // no vertices
    }

    pOtherMesh->computeState();
    pOtherMesh->computeBoundingBox();

    double            safetyFactor = 20.0;
    ReceivedPartition part(pMesh, ReceivedPartition::ON_MASTER, safetyFactor);
    part.addM2N(m2n);
    part.addFromMapping(boundingFromMapping);
    part.communicate();
    part.compute();

    BOOST_TEST(pMesh->getVertexOffsets().size() == 3);
    BOOST_TEST(pMesh->getVertexOffsets().at(0) == 2);
    BOOST_TEST(pMesh->getVertexOffsets().at(1) == 3);
    BOOST_TEST(pMesh->getVertexOffsets().at(2) == 3);

    if (context.isMaster()) { //Master
      BOOST_TEST(pMesh->getVertexDistribution().at(0).size() == 2);
      BOOST_TEST(pMesh->getVertexDistribution().at(1).size() == 1);
      BOOST_TEST(pMesh->getVertexDistribution().at(2).size() == 0);
      BOOST_TEST(pMesh->getVertexDistribution().at(0).at(0) == 0);
      BOOST_TEST(pMesh->getVertexDistribution().at(0).at(1) == 1);
      BOOST_TEST(pMesh->getVertexDistribution().at(1).at(0) == 1);
      BOOST_TEST(pMesh->vertices().size() == 2);
      BOOST_TEST(pMesh->vertices().at(0).getGlobalIndex() == 0);
      BOOST_TEST(pMesh->vertices().at(1).getGlobalIndex() == 1);
      BOOST_TEST(pMesh->vertices().at(0).isOwner() == true);
      BOOST_TEST(pMesh->vertices().at(1).isOwner() == false);
    } else if (context.isRank(1)) { //Slave2
      BOOST_TEST(pMesh->vertices().size() == 1);
      BOOST_TEST(pMesh->vertices().at(0).getGlobalIndex() == 1);
      BOOST_TEST(pMesh->vertices().at(0).isOwner() == true);
    } else if (context.isRank(2)) { //Slave3
      BOOST_TEST(pMesh->vertices().size() == 0);
    }
  }
}

BOOST_AUTO_TEST_CASE(ProvideAndReceiveCouplingMode)
{
  PRECICE_TEST("Fluid"_on(1_rank), "Solid"_on(1_rank), Require::Events);
  auto m2n = context.connectMasters("Solid", "Fluid");

  int  dimensions  = 2;
  bool flipNormals = false;

  if (context.isNamed("Solid")) {
    mesh::PtrMesh pSolidzMesh(new mesh::Mesh("SolidzMesh", dimensions, flipNormals, testing::nextMeshID()));
    createSolidzMesh2D(pSolidzMesh);
    ProvidedPartition part(pSolidzMesh);
    part.addM2N(m2n);
    part.communicate();
    part.compute();

    BOOST_TEST(pSolidzMesh->getGlobalNumberOfVertices() == 6);
    BOOST_TEST(pSolidzMesh->vertices().size() == 6);
    BOOST_TEST(pSolidzMesh->edges().size() == 5);
    BOOST_TEST(pSolidzMesh->getVertexOffsets().size() == 1);
    BOOST_TEST(pSolidzMesh->getVertexOffsets().at(0) == 6);
    BOOST_TEST(pSolidzMesh->vertices().at(0).getGlobalIndex() == 0);
    BOOST_TEST(pSolidzMesh->vertices().at(1).getGlobalIndex() == 1);
    BOOST_TEST(pSolidzMesh->vertices().at(2).getGlobalIndex() == 2);
    BOOST_TEST(pSolidzMesh->vertices().at(3).getGlobalIndex() == 3);
    BOOST_TEST(pSolidzMesh->vertices().at(4).getGlobalIndex() == 4);
    BOOST_TEST(pSolidzMesh->vertices().at(5).getGlobalIndex() == 5);
    BOOST_TEST(pSolidzMesh->vertices().at(0).isOwner() == true);
    BOOST_TEST(pSolidzMesh->vertices().at(1).isOwner() == true);
    BOOST_TEST(pSolidzMesh->vertices().at(2).isOwner() == true);
    BOOST_TEST(pSolidzMesh->vertices().at(3).isOwner() == true);
    BOOST_TEST(pSolidzMesh->vertices().at(4).isOwner() == true);
    BOOST_TEST(pSolidzMesh->vertices().at(5).isOwner() == true);
  } else {
    BOOST_TEST(context.isNamed("Fluid"));
    mesh::PtrMesh pSolidzMesh(new mesh::Mesh("SolidzMesh", dimensions, flipNormals, testing::nextMeshID()));

    mesh::PtrMesh       pOtherMesh(new mesh::Mesh("OtherMesh", dimensions, flipNormals, testing::nextMeshID()));
    mapping::PtrMapping boundingFromMapping = mapping::PtrMapping(
        new mapping::NearestNeighborMapping(mapping::Mapping::CONSISTENT, dimensions));
    boundingFromMapping->setMeshes(pSolidzMesh, pOtherMesh);

    double            safetyFactor = 0.1;
    ReceivedPartition part(pSolidzMesh, ReceivedPartition::ON_MASTER, safetyFactor);
    part.addFromMapping(boundingFromMapping);
    part.addM2N(m2n);
    part.communicate();
    part.compute();

    BOOST_TEST(pSolidzMesh->getGlobalNumberOfVertices() == 6);
    BOOST_TEST(pSolidzMesh->vertices().size() == 6);
    BOOST_TEST(pSolidzMesh->edges().size() == 5);
    BOOST_TEST(pSolidzMesh->getVertexOffsets().size() == 1);
    BOOST_TEST(pSolidzMesh->getVertexOffsets().at(0) == 6);
    BOOST_TEST(pSolidzMesh->vertices().at(0).getGlobalIndex() == 0);
    BOOST_TEST(pSolidzMesh->vertices().at(1).getGlobalIndex() == 1);
    BOOST_TEST(pSolidzMesh->vertices().at(2).getGlobalIndex() == 2);
    BOOST_TEST(pSolidzMesh->vertices().at(3).getGlobalIndex() == 3);
    BOOST_TEST(pSolidzMesh->vertices().at(4).getGlobalIndex() == 4);
    BOOST_TEST(pSolidzMesh->vertices().at(5).getGlobalIndex() == 5);
    BOOST_TEST(pSolidzMesh->vertices().at(0).isOwner() == true);
    BOOST_TEST(pSolidzMesh->vertices().at(1).isOwner() == true);
    BOOST_TEST(pSolidzMesh->vertices().at(2).isOwner() == true);
    BOOST_TEST(pSolidzMesh->vertices().at(3).isOwner() == true);
    BOOST_TEST(pSolidzMesh->vertices().at(4).isOwner() == true);
    BOOST_TEST(pSolidzMesh->vertices().at(5).isOwner() == true);
  }
}

BOOST_AUTO_TEST_CASE(TestCompareBoundingBoxes2D)
{
  PRECICE_TEST("SOLIDZ"_on(1_rank), "NASTIN"_on(3_ranks).setupMasterSlaves(), Require::Events);

  testing::ConnectionOptions options;
  options.useOnlyMasterCom = false;
  options.useTwoLevelInit  = true;
  auto m2n                 = context.connectMasters("SOLIDZ", "NASTIN", options);

  int  dimensions  = 2;
  bool flipNormals = true;

  // construct send global boundingbox
  mesh::Mesh::BoundingBoxMap sendGlobalBB;
  for (int remoteRank = 0; remoteRank < 3; remoteRank++) {
    std::vector<double> bounds;
    for (int i = 0; i < dimensions; i++) {
      bounds.push_back(3 - remoteRank - 1);
      bounds.push_back(3 - remoteRank);
    }
    sendGlobalBB.emplace(remoteRank, mesh::BoundingBox(bounds));
  }

  if (context.isNamed("SOLIDZ")) {
    std::vector<int>                connectedRanksList;
    int                             connectionMapSize = 0;
    std::map<int, std::vector<int>> receivedConnectionMap;
    mesh::PtrMesh                   pSolidzMesh(new mesh::Mesh("SolidzMesh", dimensions, flipNormals, testing::nextMeshID()));
    m2n->getMasterCommunication()->send(3, 0);
    com::CommunicateBoundingBox(m2n->getMasterCommunication()).sendBoundingBoxMap(sendGlobalBB, 0);
    m2n->getMasterCommunication()->receive(connectedRanksList, 0);
    connectionMapSize = connectedRanksList.size();
    BOOST_TEST_REQUIRE(connectionMapSize == 2);

    std::vector<int> connectedRanks;
    connectedRanks.push_back(-1);
    for (auto &rank : connectedRanksList) {
      receivedConnectionMap[rank] = connectedRanks;
    }

    com::CommunicateBoundingBox(m2n->getMasterCommunication()).receiveConnectionMap(receivedConnectionMap, 0);

    // test whether we receive correct connection map
    BOOST_TEST(receivedConnectionMap.at(0).at(0) == 2);
    BOOST_TEST(receivedConnectionMap.at(2).at(0) == 0);

  } else {
    mesh::PtrMesh pSolidzMesh(new mesh::Mesh("SolidzMesh", dimensions, flipNormals, testing::nextMeshID()));
    mesh::PtrMesh pNastinMesh(new mesh::Mesh("SolidzMesh", dimensions, flipNormals, testing::nextMeshID()));

    mapping::PtrMapping boundingFromMapping = mapping::PtrMapping(
        new mapping::NearestNeighborMapping(mapping::Mapping::CONSISTENT, dimensions));
    mapping::PtrMapping boundingToMapping = mapping::PtrMapping(
        new mapping::NearestNeighborMapping(mapping::Mapping::CONSERVATIVE, dimensions));

    boundingFromMapping->setMeshes(pSolidzMesh, pNastinMesh);
    boundingToMapping->setMeshes(pNastinMesh, pSolidzMesh);

    createNastinMesh2D2(pNastinMesh, context.rank);

    double safetyFactor = 0.0;

    ReceivedPartition part(pSolidzMesh, ReceivedPartition::NO_FILTER, safetyFactor);
    part.addM2N(m2n);
    part.addFromMapping(boundingFromMapping);
    part.addToMapping(boundingToMapping);
    part.compareBoundingBoxes();
  }
  tearDownParallelEnvironment();
}

BOOST_AUTO_TEST_CASE(TestCompareBoundingBoxes3D)
{
  PRECICE_TEST("SOLIDZ"_on(1_rank), "NASTIN"_on(3_ranks).setupMasterSlaves(), Require::Events);

  testing::ConnectionOptions options;
  options.useOnlyMasterCom = false;
  options.useTwoLevelInit  = true;
  auto m2n                 = context.connectMasters("SOLIDZ", "NASTIN", options);

  int  dimensions  = 3;
  bool flipNormals = true;

  // construct send global boundingbox
  mesh::Mesh::BoundingBoxMap sendGlobalBB;
  for (int remoteRank = 0; remoteRank < 3; remoteRank++) {
    std::vector<double> bounds;
    for (int i = 0; i < dimensions; i++) {
      bounds.push_back(3 - remoteRank - 1);
      bounds.push_back(3 - remoteRank);
    }
    sendGlobalBB.emplace(remoteRank, mesh::BoundingBox(bounds));
  }

  if (context.isNamed("SOLIDZ")) {
    std::vector<int>                connectedRanksList;
    int                             connectionMapSize = 0;
    std::map<int, std::vector<int>> receivedConnectionMap;
    mesh::PtrMesh                   pSolidzMesh(new mesh::Mesh("SolidzMesh", dimensions, flipNormals, testing::nextMeshID()));
    m2n->getMasterCommunication()->send(3, 0);
    com::CommunicateBoundingBox(m2n->getMasterCommunication()).sendBoundingBoxMap(sendGlobalBB, 0);
    m2n->getMasterCommunication()->receive(connectedRanksList, 0);
    connectionMapSize = connectedRanksList.size();
    BOOST_TEST(connectionMapSize == 2);

    std::vector<int> connectedRanks;
    connectedRanks.push_back(-1);
    for (auto &rank : connectedRanksList) {
      receivedConnectionMap[rank] = connectedRanks;
    }

    com::CommunicateBoundingBox(m2n->getMasterCommunication()).receiveConnectionMap(receivedConnectionMap, 0);

    // test whether we receive correct connection map
    BOOST_TEST(receivedConnectionMap.at(0).at(0) == 2);
    BOOST_TEST(receivedConnectionMap.at(2).at(0) == 0);

  } else {
    mesh::PtrMesh pSolidzMesh(new mesh::Mesh("SolidzMesh", dimensions, flipNormals, testing::nextMeshID()));
    mesh::PtrMesh pNastinMesh(new mesh::Mesh("SolidzMesh", dimensions, flipNormals, testing::nextMeshID()));

    mapping::PtrMapping boundingFromMapping = mapping::PtrMapping(
        new mapping::NearestNeighborMapping(mapping::Mapping::CONSISTENT, dimensions));
    mapping::PtrMapping boundingToMapping = mapping::PtrMapping(
        new mapping::NearestNeighborMapping(mapping::Mapping::CONSERVATIVE, dimensions));

    boundingFromMapping->setMeshes(pSolidzMesh, pNastinMesh);
    boundingToMapping->setMeshes(pNastinMesh, pSolidzMesh);

    createNastinMesh3D2(pNastinMesh, context.rank);

    double safetyFactor = 0.0;

    ReceivedPartition part(pSolidzMesh, ReceivedPartition::NO_FILTER, safetyFactor);
    part.addM2N(m2n);
    part.addFromMapping(boundingFromMapping);
    part.addToMapping(boundingToMapping);
    part.compareBoundingBoxes();
  }
  tearDownParallelEnvironment();
}

<<<<<<< HEAD
BOOST_AUTO_TEST_CASE(TestParallelSetOwnerInformation)
{
  PRECICE_TEST("Solid"_on(2_ranks).setupMasterSlaves(), "Fluid"_on(2_ranks).setupMasterSlaves(), Require::Events);
  //mesh creation
  int           dimensions   = 2;
  bool          flipNormals  = true;
  double        safetyFactor = 0;
  mesh::PtrMesh mesh(new mesh::Mesh("mesh", dimensions, flipNormals, testing::nextMeshID()));
  mesh::PtrMesh receivedMesh(new mesh::Mesh("mesh", dimensions, flipNormals, testing::nextMeshID()));

  testing::ConnectionOptions options;
  options.useOnlyMasterCom = false;
  options.useTwoLevelInit  = true;
  options.type             = testing::ConnectionType::PointToPoint;
  auto m2n                 = context.connectMasters("Fluid", "Solid", options);

  if (context.isNamed("Solid")) {
    if (context.isMaster()) {
      Eigen::VectorXd position(dimensions);
      position << -0.5, 0.0;
      mesh->createVertex(position);
      position << -1.0, 0.0;
      mesh->createVertex(position);
      position << -2.0, 0.0;
      mesh->createVertex(position);
      position << 0.0, 1.0;
      mesh->createVertex(position);
      position << -1.0, 1.0;
      mesh->createVertex(position);
      position << -2.0, 1.0;
      mesh->createVertex(position);

      
    } else {
      Eigen::VectorXd position(dimensions);
      position << 0.0, 0.0;
      mesh->createVertex(position);
      position << 1.0, 0.0;
      mesh->createVertex(position);
      position << 2.0, 0.0;
      mesh->createVertex(position);
      position << 1.0, 1.0;
      mesh->createVertex(position);
      position << 2.0, 1.0;
      mesh->createVertex(position);
    }
  } else {
    BOOST_TEST(context.isNamed("Fluid"));
    if (context.isMaster()) {
      Eigen::VectorXd position(dimensions);
      position << -0.5, 0.0;
      mesh->createVertex(position);
      position << -1.0, 0.0;
      mesh->createVertex(position);
      position << -2.0, 0.0;
      mesh->createVertex(position);
      position << -1.0, -1.0;
      mesh->createVertex(position);
      position << -2.0, -1.0;
      mesh->createVertex(position);
    } else {
      Eigen::VectorXd position(dimensions);
      position << 0.0, 0.0;
      mesh->createVertex(position);
      position << 1.0, 0.0;
      mesh->createVertex(position);
      position << 2.0, 0.0;
      mesh->createVertex(position);
      position << -0.75, -1.0;
      mesh->createVertex(position);
      position << 0.0, -1.0;
      mesh->createVertex(position);
      position << 1.0, -1.0;
      mesh->createVertex(position);
      position << 2.0, -1.0;
      mesh->createVertex(position);
    }
  }
  mesh->computeState();
  mesh->computeBoundingBox();

  if (context.isNamed("Solid")) {
    m2n->createDistributedCommunication(mesh);
    ProvidedPartition part(mesh);
    part.addM2N(m2n);

    part.compareBoundingBoxes();

    if (context.isMaster()) {
      BOOST_TEST(mesh->getConnectedRanks().size() == 2);
      BOOST_TEST(mesh->getConnectedRanks()[0] == 0);
      BOOST_TEST(mesh->getConnectedRanks()[1] == 1);
    } else {
      BOOST_TEST(mesh->getConnectedRanks().size() == 1);
      BOOST_TEST(mesh->getConnectedRanks()[0] == 1);      
    }

    m2n->acceptSlavesPreConnection("FluidSlaves", "SolidSlaves");

    part.communicate();
    part.compute();

    if (context.isMaster()) {
      BOOST_TEST(mesh->getCommunicationMap()[0][0] == 0);
      BOOST_TEST(mesh->getCommunicationMap()[0][1] == 1);
      BOOST_TEST(mesh->getCommunicationMap()[0][2] == 2);

      // std::cout<<"master sends vertices: " << mesh->getCommunicationMap()[0] << " to rank 0 and verticees " << mesh->getCommunicationMap()[1] << " to rank 1 " << std::endl; 
      
      
    } else {
      // BOOST_TEST(mesh->getCommunicationMap()[0].size() == 0);
      BOOST_TEST(mesh->getCommunicationMap()[1][0] == 0);
      BOOST_TEST(mesh->getCommunicationMap()[1][1] == 1);
      BOOST_TEST(mesh->getCommunicationMap()[1][2] == 2);
      // std::cout<<"slave sends vertices: " << mesh->getCommunicationMap()[0] << " to rank 0 and verticees " << mesh->getCommunicationMap()[1] << " to rank 1 " << std::endl; 
    }
  } else {
    m2n->createDistributedCommunication(receivedMesh);
    mapping::PtrMapping boundingFromMapping = mapping::PtrMapping(new mapping::NearestNeighborMapping(mapping::Mapping::CONSISTENT, dimensions));
    mapping::PtrMapping boundingToMapping   = mapping::PtrMapping(new mapping::NearestNeighborMapping(mapping::Mapping::CONSERVATIVE, dimensions));
    boundingFromMapping->setMeshes(receivedMesh, mesh);
    boundingToMapping->setMeshes(mesh, receivedMesh);

    ReceivedPartition part(receivedMesh, ReceivedPartition::ON_SLAVES, safetyFactor);

    part.addM2N(m2n);

    part.setFromMapping(boundingFromMapping);
    part.setToMapping(boundingToMapping);

    part.compareBoundingBoxes();

    m2n->requestSlavesPreConnection("FluidSlaves", "SolidSlaves");

    part.communicate();
    part.compute();
  }
=======
// Test with two "from" and two "to" mappings
BOOST_AUTO_TEST_CASE(RePartitionMultipleMappings)
{
  PRECICE_TEST("Solid"_on(1_rank), "Fluid"_on(3_ranks).setupMasterSlaves(), Require::Events);
  auto m2n = context.connectMasters("Solid", "Fluid");

  int             dimensions  = 2;
  bool            flipNormals = false;
  Eigen::VectorXd offset      = Eigen::VectorXd::Zero(dimensions);

  if (context.isNamed("Solid")) { //SOLIDZ
    mesh::PtrMesh pSolidzMesh(new mesh::Mesh("SolidzMesh", dimensions, flipNormals, testing::nextMeshID()));
    createSolidzMesh2D(pSolidzMesh);
    BOOST_TEST(pSolidzMesh->vertices().size() == 6);
    ProvidedPartition part(pSolidzMesh);
    part.addM2N(m2n);
    part.communicate();
  } else {
    BOOST_TEST(context.isNamed("Fluid"));
    mesh::PtrMesh pNastinMesh1(new mesh::Mesh("NastinMesh1", dimensions, flipNormals, testing::nextMeshID()));
    mesh::PtrMesh pNastinMesh2(new mesh::Mesh("NastinMesh1", dimensions, flipNormals, testing::nextMeshID()));
    mesh::PtrMesh pNastinMesh3(new mesh::Mesh("NastinMesh1", dimensions, flipNormals, testing::nextMeshID()));
    mesh::PtrMesh pSolidzMesh(new mesh::Mesh("SolidzMesh", dimensions, flipNormals, testing::nextMeshID()));

    mapping::PtrMapping boundingFromMapping1 = mapping::PtrMapping(
        new mapping::NearestNeighborMapping(mapping::Mapping::CONSISTENT, dimensions));
    mapping::PtrMapping boundingToMapping1 = mapping::PtrMapping(
        new mapping::NearestNeighborMapping(mapping::Mapping::CONSERVATIVE, dimensions));
    mapping::PtrMapping boundingFromMapping2 = mapping::PtrMapping(
        new mapping::NearestNeighborMapping(mapping::Mapping::CONSISTENT, dimensions));
    mapping::PtrMapping boundingToMapping2 = mapping::PtrMapping(
        new mapping::NearestNeighborMapping(mapping::Mapping::CONSERVATIVE, dimensions));
    boundingFromMapping1->setMeshes(pSolidzMesh, pNastinMesh1);
    boundingToMapping1->setMeshes(pNastinMesh1, pSolidzMesh);
    boundingFromMapping2->setMeshes(pSolidzMesh, pNastinMesh2);
    boundingToMapping2->setMeshes(pNastinMesh3, pSolidzMesh);

    if (context.rank == 0) {
      Eigen::VectorXd position(dimensions);
      position << 0.0, 0.0;
      pNastinMesh1->createVertex(position);
      position << 0.0, 2.0;
      pNastinMesh2->createVertex(position);
    } else if (context.rank == 1) {
      // not at interface
    } else if (context.rank == 2) {
      Eigen::VectorXd position(dimensions);
      position << 0.0, 4.0;
      pNastinMesh2->createVertex(position);
      position << 0.0, 6.0;
      pNastinMesh3->createVertex(position);
    }
    pNastinMesh1->computeState();
    pNastinMesh1->computeBoundingBox();
    pNastinMesh2->computeState();
    pNastinMesh2->computeBoundingBox();
    pNastinMesh3->computeState();
    pNastinMesh3->computeBoundingBox();

    double safetyFactor = 0.1;

    ReceivedPartition part(pSolidzMesh, ReceivedPartition::ON_SLAVES, safetyFactor);
    part.addM2N(m2n);
    part.addFromMapping(boundingFromMapping1);
    part.addToMapping(boundingToMapping1);
    part.addFromMapping(boundingFromMapping2);
    part.addToMapping(boundingToMapping2);
    part.communicate();
    part.compute();

    BOOST_TEST_CONTEXT(*pSolidzMesh)
    {
      // check if the sending and filtering worked right
      if (context.isMaster()) { //Master
        BOOST_TEST(pSolidzMesh->vertices().size() == 2);
        BOOST_TEST(pSolidzMesh->edges().size() == 1);
      } else if (context.isRank(1)) { //Slave1
        BOOST_TEST(pSolidzMesh->vertices().size() == 0);
        BOOST_TEST(pSolidzMesh->edges().size() == 0);
      } else if (context.isRank(2)) { //Slave2
        BOOST_TEST(pSolidzMesh->vertices().size() == 2);
        BOOST_TEST(pSolidzMesh->edges().size() == 1);
      }
    }
  }

>>>>>>> 77617bbd
  tearDownParallelEnvironment();
}

BOOST_AUTO_TEST_SUITE_END()
BOOST_AUTO_TEST_SUITE_END()

#endif // PRECICE_NO_MPI<|MERGE_RESOLUTION|>--- conflicted
+++ resolved
@@ -1087,7 +1087,7 @@
   tearDownParallelEnvironment();
 }
 
-<<<<<<< HEAD
+
 BOOST_AUTO_TEST_CASE(TestParallelSetOwnerInformation)
 {
   PRECICE_TEST("Solid"_on(2_ranks).setupMasterSlaves(), "Fluid"_on(2_ranks).setupMasterSlaves(), Require::Events);
@@ -1216,8 +1216,8 @@
 
     part.addM2N(m2n);
 
-    part.setFromMapping(boundingFromMapping);
-    part.setToMapping(boundingToMapping);
+    part.addFromMapping(boundingFromMapping);
+    part.addToMapping(boundingToMapping);
 
     part.compareBoundingBoxes();
 
@@ -1226,7 +1226,8 @@
     part.communicate();
     part.compute();
   }
-=======
+}
+  
 // Test with two "from" and two "to" mappings
 BOOST_AUTO_TEST_CASE(RePartitionMultipleMappings)
 {
@@ -1313,7 +1314,6 @@
     }
   }
 
->>>>>>> 77617bbd
   tearDownParallelEnvironment();
 }
 
