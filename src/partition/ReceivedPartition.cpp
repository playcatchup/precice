#include "partition/ReceivedPartition.hpp"
#include <algorithm>
#include <map>
#include <memory>
#include <ostream>
#include <utility>
#include <vector>
#include <algorithm>
#include "com/CommunicateBoundingBox.hpp"
#include "com/CommunicateMesh.hpp"
#include "com/Communication.hpp"
#include "com/SharedPointer.hpp"
#include "logging/LogMacros.hpp"
#include "m2n/M2N.hpp"
#include "mapping/Mapping.hpp"
#include "mapping/SharedPointer.hpp"
#include "mesh/Filter.hpp"
#include "mesh/Mesh.hpp"
#include "mesh/Vertex.hpp"
#include "partition/Partition.hpp"
#include "utils/Event.hpp"
#include "utils/MasterSlave.hpp"
#include "utils/assertion.hpp"

using precice::utils::Event;

namespace precice {
extern bool syncMode;

namespace partition {

ReceivedPartition::ReceivedPartition(
    mesh::PtrMesh mesh, GeometricFilter geometricFilter, double safetyFactor)
    : Partition(mesh),
      _geometricFilter(geometricFilter),
      _bb(mesh->getDimensions()),
      _dimensions(mesh->getDimensions()),
      _safetyFactor(safetyFactor)
{
}

void ReceivedPartition::communicate()
{
  PRECICE_TRACE();
  PRECICE_ASSERT(_mesh->vertices().empty());

  // for two-level initialization, receive mesh partitions
  if (m2n().usesTwoLevelInitialization()) {
    PRECICE_INFO("Receive mesh partitions for mesh " << _mesh->getName());
    Event e("partition.receiveMeshPartitions." + _mesh->getName(), precice::syncMode);

    if (utils::MasterSlave::isMaster()) {
      // Master receives remote mesh's global number of vertices
      int globalNumberOfVertices = -1;
      m2n().getMasterCommunication()->receive(globalNumberOfVertices, 0);
      _mesh->setGlobalNumberOfVertices(globalNumberOfVertices);
    }

    // each rank receives max/min global vertex indices from connected remote ranks
    m2n().broadcastReceiveAll(_remoteMinGlobalVertexIDs, *_mesh);
    m2n().broadcastReceiveAll(_remoteMaxGlobalVertexIDs, *_mesh);
    // each rank receives mesh partition from connected remote ranks
    m2n().broadcastReceiveAllMesh(*_mesh);

  } else {
    // for one-level initialization receive complete mesh on master
    PRECICE_INFO("Receive global mesh " << _mesh->getName());
    Event e("partition.receiveGlobalMesh." + _mesh->getName(), precice::syncMode);

    if (not utils::MasterSlave::isSlave()) {
      // a ReceivedPartition can only have one communication, @todo nicer design
      com::CommunicateMesh(m2n().getMasterCommunication()).receiveMesh(*_mesh, 0);
      _mesh->setGlobalNumberOfVertices(_mesh->vertices().size());
    }
  }

  // for both initialization concepts broadcast and set the global number of vertices
  if (utils::MasterSlave::isMaster()) {
    utils::MasterSlave::_communication->broadcast(_mesh->getGlobalNumberOfVertices());
  }
  if (utils::MasterSlave::isSlave()) {
    int globalNumberOfVertices = -1;
    utils::MasterSlave::_communication->broadcast(globalNumberOfVertices, 0);
    PRECICE_ASSERT(globalNumberOfVertices >= 0);
    _mesh->setGlobalNumberOfVertices(globalNumberOfVertices);
  }
}

void ReceivedPartition::compute()
{
  PRECICE_TRACE();

  // handle coupling mode first (i.e. serial participant)
  if (not utils::MasterSlave::isSlave() && not utils::MasterSlave::isMaster()) { //coupling mode
    PRECICE_DEBUG("Handle partition data structures for serial participant");
    int vertexCounter = 0;
    for (mesh::Vertex &v : _mesh->vertices()) {
      v.setOwner(true);
      _mesh->getVertexDistribution()[0].push_back(vertexCounter);
      vertexCounter++;
    }
    _mesh->getVertexOffsets().push_back(vertexCounter);
    return;
  }

  // check to prevent false configuration
  if (not utils::MasterSlave::isSlave()) {
    PRECICE_CHECK(hasAnyMapping(),
                  "The received mesh " << _mesh->getName()
                                       << " needs a mapping, either from it, to it, or both. Maybe you don't want to receive this mesh at all?")
  }

  // To better understand steps (2) to (5), it is recommended to look at BU's thesis, especially Figure 69 on page 89
  // for RBF-based filtering. https://mediatum.ub.tum.de/doc/1320661/document.pdf

  // (1) Bounding-Box-Filter
  filterByBoundingBox();


  // (2) Tag vertices 1st round (i.e. who could be owned by this rank)
  PRECICE_DEBUG("Tag vertices for filtering: 1st round.");
  _mesh->computeState(); // normals need to be ready for NP mapping
  // go to both meshes, vertex is tagged if already one mesh tags him
  tagMeshFirstRound();

  // if(utils::MasterSlave::getRank()==0)
  // {
  //   for (auto & vtx : _mesh->vertices())
  //   {
  //     std::cout<< vtx.getGlobalIndex() << std::endl;
  //   }
  // }

  // (3) Define which vertices are owned by this rank
  PRECICE_DEBUG("Create owner information.");
  createOwnerInformation();

  // (4) Tag vertices 2nd round (what should be filtered out)
  PRECICE_DEBUG("Tag vertices for filtering: 2nd round.");
  tagMeshSecondRound();

  // (5) Filter mesh according to tag
  PRECICE_INFO("Filter mesh " << _mesh->getName() << " by mappings");
  Event      e5("partition.filterMeshMappings" + _mesh->getName(), precice::syncMode);
  mesh::Mesh filteredMesh("FilteredMesh", _dimensions, _mesh->isFlipNormals(), mesh::Mesh::MESH_ID_UNDEFINED);
  mesh::filterMesh(filteredMesh, *_mesh, [&](const mesh::Vertex &v) { return v.isTagged(); });
  PRECICE_DEBUG("Mapping filter, filtered from "
                << _mesh->vertices().size() << " to " << filteredMesh.vertices().size() << " vertices, "
                << _mesh->edges().size() << " to " << filteredMesh.edges().size() << " edges, and "
                << _mesh->triangles().size() << " to " << filteredMesh.triangles().size() << " triangles.");

  _mesh->clear();
  _mesh->addMesh(filteredMesh);
  e5.stop();

  // (6) Compute vertex distribution or local communication map
  if (m2n().usesTwoLevelInitialization()) {

    PRECICE_INFO("Compute communication map for mesh " << _mesh->getName());
    Event e6("partition.computeCommunicationMap." + _mesh->getName(), precice::syncMode);

    // Fill two data structures: remoteCommunicationMap and this rank's communication map (_mesh->getCommunicationMap()).
    // remoteCommunicationMap: connectedRank -> {remote local vertex index}
    // _mesh->getCommunicationMap(): connectedRank -> {this rank's local vertex index}
    // A vertex belongs to a specific connected rank if its global vertex ID lies within the ranks min and max.
    std::map<int, std::vector<int>> remoteCommunicationMap;

    // if(utils::MasterSlave::getRank()==0)
    // {
    //   for (auto & vtx : _mesh->vertices())
    //   {
    //     std::cout<< vtx.getGlobalIndex() << std::endl;
    //   }
    // }

    for (size_t vertexIndex = 0; vertexIndex < _mesh->vertices().size(); ++vertexIndex) {
      for (size_t rankIndex = 0; rankIndex < _mesh->getConnectedRanks().size(); ++rankIndex) {
        int globalVertexIndex = _mesh->vertices()[vertexIndex].getGlobalIndex();
        if (globalVertexIndex <= _remoteMaxGlobalVertexIDs[rankIndex] && globalVertexIndex >= _remoteMinGlobalVertexIDs[rankIndex]) {
          int remoteRank = _mesh->getConnectedRanks()[rankIndex];
          remoteCommunicationMap[remoteRank].push_back(globalVertexIndex - _remoteMinGlobalVertexIDs[rankIndex]); //remote local vertex index
          _mesh->getCommunicationMap()[remoteRank].push_back(vertexIndex);                                        //this rank's local vertex index
        }
      }
    }

    // communicate remote communication map to all remote connected ranks
    m2n().scatterAllCommunicationMap(remoteCommunicationMap, *_mesh);

  } else {

    PRECICE_INFO("Feedback distribution for mesh " << _mesh->getName());
    Event e6("partition.feedbackMesh." + _mesh->getName(), precice::syncMode);
    if (utils::MasterSlave::isSlave()) {
      int numberOfVertices = _mesh->vertices().size();
      utils::MasterSlave::_communication->send(numberOfVertices, 0);
      if (numberOfVertices != 0) {
        std::vector<int> vertexIDs(numberOfVertices, -1);
        for (int i = 0; i < numberOfVertices; i++) {
          vertexIDs[i] = _mesh->vertices()[i].getGlobalIndex();
        }
        PRECICE_DEBUG("Send partition feedback to master");
        utils::MasterSlave::_communication->send(vertexIDs, 0);
      }
    } else { // Master
      int              numberOfVertices = _mesh->vertices().size();
      std::vector<int> vertexIDs(numberOfVertices, -1);
      for (int i = 0; i < numberOfVertices; i++) {
        vertexIDs[i] = _mesh->vertices()[i].getGlobalIndex();
      }
      _mesh->getVertexDistribution()[0] = std::move(vertexIDs);

      for (int rankSlave = 1; rankSlave < utils::MasterSlave::getSize(); rankSlave++) {
        int numberOfSlaveVertices = -1;
        utils::MasterSlave::_communication->receive(numberOfSlaveVertices, rankSlave);
        PRECICE_ASSERT(numberOfSlaveVertices >= 0);
        std::vector<int> slaveVertexIDs(numberOfSlaveVertices, -1);
        if (numberOfSlaveVertices != 0) {
          PRECICE_DEBUG("Receive partition feedback from slave rank " << rankSlave);
          utils::MasterSlave::_communication->receive(slaveVertexIDs, rankSlave);
        }
        _mesh->getVertexDistribution()[rankSlave] = std::move(slaveVertexIDs);
      }
    }
  }

  // (7) Compute vertex offsets
  PRECICE_DEBUG("Compute vertex offsets");
  if (utils::MasterSlave::isSlave()) {

    // send number of vertices
    PRECICE_DEBUG("Send number of vertices: " << _mesh->vertices().size());
    int numberOfVertices = _mesh->vertices().size();
    utils::MasterSlave::_communication->send(numberOfVertices, 0);

    // set vertex offsets
    utils::MasterSlave::_communication->broadcast(_mesh->getVertexOffsets(), 0);
    PRECICE_DEBUG("My vertex offsets: " << _mesh->getVertexOffsets());

  } else if (utils::MasterSlave::isMaster()) {

    _mesh->getVertexOffsets().resize(utils::MasterSlave::getSize());
    _mesh->getVertexOffsets()[0] = _mesh->vertices().size();

    // receive number of slave vertices and fill vertex offsets
    for (int rankSlave = 1; rankSlave < utils::MasterSlave::getSize(); rankSlave++) {
      int numberOfSlaveVertices = -1;
      utils::MasterSlave::_communication->receive(numberOfSlaveVertices, rankSlave);
      _mesh->getVertexOffsets()[rankSlave] = numberOfSlaveVertices + _mesh->getVertexOffsets()[rankSlave - 1];
    }

    // broadcast vertex offsets
    PRECICE_DEBUG("My vertex offsets: " << _mesh->getVertexOffsets());
    utils::MasterSlave::_communication->broadcast(_mesh->getVertexOffsets());
  }
}

namespace {
std::string errorMeshFilteredOut(const std::string &meshName)
{
  return "The re-partitioning completely filtered out the mesh \"" + meshName +
         "\" received on this rank at the coupling interface. "
         "Most probably, the coupling interfaces of your coupled participants do not match geometry-wise. "
         "Please check your geometry setup again. Small overlaps or gaps are no problem. "
         "If your geometry setup is correct and if you have very different mesh resolutions on both sides, increasing the safety-factor "
         "of the decomposition strategy might be necessary.";
}
} // namespace

void ReceivedPartition::filterByBoundingBox()
{
  PRECICE_TRACE(_geometricFilter);

  if (m2n().usesTwoLevelInitialization()) {
    std::string msg = "The received mesh " + _mesh->getName() +
                      " cannot solely be filtered on the master rank "
                      "(option \"filter-on-master\") if it is communicated by an m2n communication that uses "
                      "two-level initialization. Use \"filter-on-slaves\" or \"no-filter\" instead.";
    PRECICE_CHECK(_geometricFilter != ON_MASTER, msg);
  }

  prepareBoundingBox();

  if (_geometricFilter == ON_MASTER) { //filter on master and communicate reduced mesh then

    PRECICE_ASSERT(not m2n().usesTwoLevelInitialization());
    PRECICE_INFO("Pre-filter mesh " << _mesh->getName() << " by bounding box on master");
    Event e("partition.preFilterMesh." + _mesh->getName(), precice::syncMode);

    if (utils::MasterSlave::isSlave()) {
      PRECICE_DEBUG("Send bounding box to master");
      com::CommunicateBoundingBox(utils::MasterSlave::_communication).sendBoundingBox(_bb, 0);
      PRECICE_DEBUG("Receive filtered mesh");
      com::CommunicateMesh(utils::MasterSlave::_communication).receiveMesh(*_mesh, 0);

      if (isAnyProvidedMeshNonEmpty()) {
        PRECICE_CHECK(not _mesh->vertices().empty(), errorMeshFilteredOut(_mesh->getName()));
      }

    } else { // Master
      PRECICE_ASSERT(utils::MasterSlave::getRank() == 0);
      PRECICE_ASSERT(utils::MasterSlave::getSize() > 1);

      for (int rankSlave = 1; rankSlave < utils::MasterSlave::getSize(); rankSlave++) {
        mesh::BoundingBox slaveBB(_bb.getDimension());
        com::CommunicateBoundingBox(utils::MasterSlave::_communication).receiveBoundingBox(slaveBB, rankSlave);

        PRECICE_DEBUG("From slave " << rankSlave << ", bounding mesh: " << slaveBB);
        mesh::Mesh slaveMesh("SlaveMesh", _dimensions, _mesh->isFlipNormals(), mesh::Mesh::MESH_ID_UNDEFINED);
        mesh::filterMesh(slaveMesh, *_mesh, [&slaveBB](const mesh::Vertex &v) { return slaveBB.contains(v); });
        PRECICE_DEBUG("Send filtered mesh to slave: " << rankSlave);
        com::CommunicateMesh(utils::MasterSlave::_communication).sendMesh(slaveMesh, rankSlave);
      }

      // Now also filter the remaining master mesh
      mesh::Mesh filteredMesh("FilteredMesh", _dimensions, _mesh->isFlipNormals(), mesh::Mesh::MESH_ID_UNDEFINED);
      mesh::filterMesh(filteredMesh, *_mesh, [&](const mesh::Vertex &v) { return _bb.contains(v); });
      PRECICE_DEBUG("Master mesh, filtered from "
                    << _mesh->vertices().size() << " to " << filteredMesh.vertices().size() << " vertices, "
                    << _mesh->edges().size() << " to " << filteredMesh.edges().size() << " edges, and "
                    << _mesh->triangles().size() << " to " << filteredMesh.triangles().size() << " triangles.");
      _mesh->clear();
      _mesh->addMesh(filteredMesh);

      if (isAnyProvidedMeshNonEmpty()) {
        PRECICE_CHECK(not _mesh->vertices().empty(), errorMeshFilteredOut(_mesh->getName()));
      }
    }
  } else {
    if (not m2n().usesTwoLevelInitialization()) {
      PRECICE_INFO("Broadcast mesh " << _mesh->getName());
      Event e("partition.broadcastMesh." + _mesh->getName(), precice::syncMode);

      if (utils::MasterSlave::isSlave()) {
        com::CommunicateMesh(utils::MasterSlave::_communication).broadcastReceiveMesh(*_mesh);
      } else { // Master
        PRECICE_ASSERT(utils::MasterSlave::isMaster());
        com::CommunicateMesh(utils::MasterSlave::_communication).broadcastSendMesh(*_mesh);
      }
    }
    if (_geometricFilter == ON_SLAVES) {

      PRECICE_INFO("Filter mesh " << _mesh->getName() << " by bounding box on slaves");
      Event e("partition.filterMeshBB." + _mesh->getName(), precice::syncMode);

      mesh::Mesh filteredMesh("FilteredMesh", _dimensions, _mesh->isFlipNormals(), mesh::Mesh::MESH_ID_UNDEFINED);
      mesh::filterMesh(filteredMesh, *_mesh, [&](const mesh::Vertex &v) { return _bb.contains(v); });

      if (isAnyProvidedMeshNonEmpty()) {
        PRECICE_CHECK(not _mesh->vertices().empty(), errorMeshFilteredOut(_mesh->getName()));
      }

      PRECICE_DEBUG("Bounding box filter, filtered from "
                    << _mesh->vertices().size() << " to " << filteredMesh.vertices().size() << " vertices, "
                    << _mesh->edges().size() << " to " << filteredMesh.edges().size() << " edges, and "
                    << _mesh->triangles().size() << " to " << filteredMesh.triangles().size() << " triangles.");

      _mesh->clear();
      _mesh->addMesh(filteredMesh);
    } else {
      PRECICE_ASSERT(_geometricFilter == NO_FILTER);
    }
  }
}

void ReceivedPartition::compareBoundingBoxes()
{
  PRECICE_TRACE();

  // @todo handle coupling mode (i.e. serial participant)
  // @todo treatment of multiple m2ns
  PRECICE_ASSERT(_m2ns.size() == 1);
  if (not m2n().usesTwoLevelInitialization())
    return;

  // receive and broadcast number of remote ranks
  int numberOfRemoteRanks = -1;
  if (utils::MasterSlave::isMaster()) {
    m2n().getMasterCommunication()->receive(numberOfRemoteRanks, 0);
    utils::MasterSlave::_communication->broadcast(numberOfRemoteRanks);
  } else {
    PRECICE_ASSERT(utils::MasterSlave::isSlave());
    utils::MasterSlave::_communication->broadcast(numberOfRemoteRanks, 0);
  }

  // define and initialize remote bounding box map
  mesh::Mesh::BoundingBoxMap remoteBBMap;
  mesh::BoundingBox          initialBB(_mesh->getDimensions());

  for (int remoteRank = 0; remoteRank < numberOfRemoteRanks; remoteRank++) {
    remoteBBMap.emplace(remoteRank, initialBB);
  }

  // receive and broadcast remote bounding box map
  if (utils::MasterSlave::isMaster()) {
    com::CommunicateBoundingBox(m2n().getMasterCommunication()).receiveBoundingBoxMap(remoteBBMap, 0);
    com::CommunicateBoundingBox(utils::MasterSlave::_communication).broadcastSendBoundingBoxMap(remoteBBMap);
  } else {
    PRECICE_ASSERT(utils::MasterSlave::isSlave());
    com::CommunicateBoundingBox(utils::MasterSlave::_communication).broadcastReceiveBoundingBoxMap(remoteBBMap);
  }

  // prepare local bounding box
  prepareBoundingBox();

  if (utils::MasterSlave::isMaster()) {                 // Master
    std::map<int, std::vector<int>> connectionMap;      //local ranks -> {remote ranks}
    std::vector<int>                connectedRanksList; // local ranks with any connection

    // connected ranks for master
    for (auto &remoteBB : remoteBBMap) {
      if (_bb.overlapping(remoteBB.second)) {
        _mesh->getConnectedRanks().push_back(remoteBB.first); //connected remote ranks for this rank
      }
    }
    if (not _mesh->getConnectedRanks().empty()) {
      connectionMap[0] = _mesh->getConnectedRanks();
      connectedRanksList.push_back(0);
    }

    // receive connected ranks from slaves and add them to the connection map
    for (int rank = 1; rank < utils::MasterSlave::getSize(); rank++) {
      std::vector<int> slaveConnectedRanks;
      int              connectedRanksSize = -1;
      utils::MasterSlave::_communication->receive(connectedRanksSize, rank);
      if (connectedRanksSize != 0) {
        connectedRanksList.push_back(rank);
        utils::MasterSlave::_communication->receive(slaveConnectedRanks, rank);
        connectionMap[rank] = slaveConnectedRanks;
      }
    }

    // send connectionMap to other master
    m2n().getMasterCommunication()->send(connectedRanksList, 0);
    PRECICE_CHECK(not connectionMap.empty(), "The mesh \"" << _mesh->getName() << "\" of this participant seems to have no partitions at the coupling interface. "
                                                                                  "Check that both mapped meshes are describing the same geometry. "
                                                                                  "If you deal with very different mesh resolutions, consider increasing the safety-factor in the <use-mesh /> tag.");
    com::CommunicateBoundingBox(m2n().getMasterCommunication()).sendConnectionMap(connectionMap, 0);
  } else {
    PRECICE_ASSERT(utils::MasterSlave::isSlave());

    for (const auto &remoteBB : remoteBBMap) {
      if (_bb.overlapping(remoteBB.second)) {
        _mesh->getConnectedRanks().push_back(remoteBB.first);
      }
    }

    // send connected ranks to master
    utils::MasterSlave::_communication->send((int) _mesh->getConnectedRanks().size(), 0);
    if (not _mesh->getConnectedRanks().empty()) {
      utils::MasterSlave::_communication->send(_mesh->getConnectedRanks(), 0);
    }
  }
}

void ReceivedPartition::prepareBoundingBox()
{
  PRECICE_TRACE(_safetyFactor);

  if (_boundingBoxPrepared)
    return;

  PRECICE_DEBUG("Merge bounding boxes and increase by safety factor");

  // Create BB around all "other" meshes
  for (mapping::PtrMapping &fromMapping : _fromMappings) {
    auto other_bb = fromMapping->getOutputMesh()->getBoundingBox();
    _bb.expandBy(other_bb);
    _bb.scaleBy(_safetyFactor);
    _boundingBoxPrepared = true;
  }
  for (mapping::PtrMapping &toMapping : _toMappings) {
    auto other_bb = toMapping->getInputMesh()->getBoundingBox();
    _bb.expandBy(other_bb);
    _bb.scaleBy(_safetyFactor);
    _boundingBoxPrepared = true;
  }
}

void ReceivedPartition::createOwnerInformation()
{
  PRECICE_TRACE();
  Event e("partition.createOwnerInformation." + _mesh->getName(), precice::syncMode);

  if (m2n().usesTwoLevelInitialization()) {
    /*
    1- receive local bb map from master
    2- filter bb map to keep the connected ranks
    3- own the vertices that only fits into the ranks bb
    4- send number of owned vertices and shared vertices list to neighbors
    5- for the remaining vertices: check if we have less vertexes -> own it!
    */

    // #1: receive local bb map from master
    // Define and initialize localBBMap to save local bbs
    prepareBoundingBox();
   
    mesh::Mesh::BoundingBoxMap localBBMap;
    for (int rank = 0; rank < utils::MasterSlave::getSize(); rank++) {
      localBBMap.emplace(rank, _bb);
    }

    // Define a bb map to save the local connected ranks and respective boundingboxes 
    mesh::Mesh::BoundingBoxMap localConnectedBBMap;

    // store global IDs and list of possible shared vertices

    // Global IDs to be saved in: 
    std::vector<int> sharedVerticesList;
    // Local IDs to be saved in:
    std::vector<int> sharedVerticesIndex;
    
    // store possible shared vertices in a map to communicate with neighbors, map: rank -> vertex_global_id
    std::map<int, std::vector<double>> sharedVerticesSendMap;

    // receive list of possible shared vertices from neighboring ranks
    std::map<int, std::vector<double>> sharedVerticesReceiveMap;

    if (utils::MasterSlave::isMaster()) {

      // master receives local bb from each slave ranke
      for (int rankSlave = 1; rankSlave < utils::MasterSlave::getSize(); rankSlave++) {
        com::CommunicateBoundingBox(utils::MasterSlave::_communication).receiveBoundingBox(localBBMap.at(rankSlave), rankSlave);
      }

      // master broadcast localBBMap to all slaves 
      for (int rankSlave = 1; rankSlave < utils::MasterSlave::getSize(); rankSlave++) {
        com::CommunicateBoundingBox(utils::MasterSlave::_communication).sendBoundingBoxMap(localBBMap, rankSlave);
      }
    }
    else if (utils::MasterSlave::isSlave()) {
      // slaves send local bb to master 
      com::CommunicateBoundingBox(utils::MasterSlave::_communication).sendBoundingBox(_bb, 0);
      // slaves receive localBBMap from master
      com::CommunicateBoundingBox(utils::MasterSlave::_communication).receiveBoundingBoxMap(localBBMap, 0);
    }    

    // #2: filter bb map to keep the connected ranks
    // remove the current bb from the map
    localBBMap.erase(utils::MasterSlave::getRank());
    // find and store local connected ranks
    for (auto &localBB : localBBMap) {
      if (_bb.overlapping(localBB.second)) {
        localConnectedBBMap.emplace(localBB.first, localBB.second);
      }
    }

    // #3: filter vertices and keep those only fit into the current rank's bb
    int numberOfVertices = _mesh->vertices().size();
    PRECICE_DEBUG("Tag vertices, number of vertices " << numberOfVertices);
    std::vector<int> tags(numberOfVertices, -1);
    std::vector<int> globalIDs(numberOfVertices, -1);
    bool             atInterface = false;
    int counter = 0; // number of vertices owned by this rank
    for (int i = 0; i < numberOfVertices; i++) {
      globalIDs[i] = _mesh->vertices()[i].getGlobalIndex();
      if (_mesh->vertices()[i].isTagged()) {
        bool vertexIsShared= false;
        for (auto & neighborRank: localConnectedBBMap)
        {
          if(neighborRank.second.contains(_mesh->vertices()[i]))
          {
            vertexIsShared = true;
            sharedVerticesSendMap[neighborRank.first].push_back(globalIDs[i]);
            sharedVerticesList.push_back(globalIDs[i]);
            sharedVerticesIndex.push_back(i);
          }  
        }

        if(not vertexIsShared)
        {
          tags[i]     = 1;
          atInterface = true;
          counter++;
        }
      }
<<<<<<< HEAD
      else
      {
          tags[i] = 0;
      } 
=======
      PRECICE_DEBUG("My tags: " << tags);
      PRECICE_DEBUG("My global IDs: " << globalIDs);
      PRECICE_DEBUG("Send tags and global IDs");
      utils::MasterSlave::_communication->send(tags, 0);
      utils::MasterSlave::_communication->send(globalIDs, 0);
      utils::MasterSlave::_communication->send(atInterface, 0);

      PRECICE_DEBUG("Receive owner information");
      std::vector<int> ownerVec(numberOfVertices, -1);
      utils::MasterSlave::_communication->receive(ownerVec, 0);
      PRECICE_DEBUG("My owner information: " << ownerVec);
      PRECICE_ASSERT(ownerVec.size() == static_cast<std::size_t>(numberOfVertices));
      setOwnerInformation(ownerVec);
>>>>>>> 77617bbd
    }

    // #4: Exchange number of already owned vertices with the neighbors
    std::map<int, int> neighborRanksVertexCount; // for load balancing
    int receivedCounter = 0;
    for (auto & neighborRank: localConnectedBBMap)
    {
      utils::MasterSlave::_communication->aSend(counter, neighborRank.first);
    }
    
    for (auto & neighborRank: localConnectedBBMap)
    {
      utils::MasterSlave::_communication->receive(receivedCounter, neighborRank.first);
      neighborRanksVertexCount.emplace(neighborRank.first, receivedCounter);
    }

    // #5: Exchange list of shared vertices with the neighbor
    for (auto & receivingRank: sharedVerticesSendMap)
    {
      int sendSize = receivingRank.second.size();
      utils::MasterSlave::_communication->aSend(sendSize, receivingRank.first);
      if (sendSize != 0)
      {
        utils::MasterSlave::_communication->aSend(receivingRank.second, receivingRank.first);
      }
    }

    for (auto & neighborRank: sharedVerticesSendMap)
    {
      int receiveSize = 0;
      utils::MasterSlave::_communication->receive(receiveSize, neighborRank.first);
      if (receiveSize != 0)
      {
        std::vector<double> receivedSharedVertices;
        utils::MasterSlave::_communication->receive(receivedSharedVertices, neighborRank.first);
        sharedVerticesReceiveMap.insert(std::make_pair(neighborRank.first, receivedSharedVertices));
      }
    }

    // #6: Second round filter according to the number of owned vertices

    int minGlobalID = _mesh->vertices()[0].getGlobalIndex();

    for(int i=0; i < sharedVerticesList.size(); i++)
    {
      bool owned = true;

      for (auto & sharingRank : sharedVerticesReceiveMap)
      {
        std::vector<double> vec = sharingRank.second;
        if( std::find(vec.begin(), vec.end(), sharedVerticesList[i]) != vec.end() )
        {
          if((counter > neighborRanksVertexCount[sharingRank.first]) ||
             (counter == neighborRanksVertexCount[sharingRank.first] && utils::MasterSlave::getRank() > sharingRank.first) )
          {
            owned = false;
          }
        }
      }
      if (owned)
      {
        tags[sharedVerticesIndex[i]] = 1;
      } else
      {
        tags[sharedVerticesIndex[i]] = 0;
      }
    }

    setOwnerInformation(tags);
    // end of bb section 
  } else
  {
    std::cout<<"we use normal filtering ..." << std::endl;
    if (utils::MasterSlave::isSlave()) {
      int numberOfVertices = _mesh->vertices().size();
      utils::MasterSlave::_communication->send(numberOfVertices, 0);

      if (numberOfVertices != 0) {
        PRECICE_DEBUG("Tag vertices, number of vertices " << numberOfVertices);
        std::vector<int> tags(numberOfVertices, -1);
        std::vector<int> globalIDs(numberOfVertices, -1);
        bool             atInterface = false;
        for (int i = 0; i < numberOfVertices; i++) {
          globalIDs[i] = _mesh->vertices()[i].getGlobalIndex();
          if (_mesh->vertices()[i].isTagged()) {
            tags[i]     = 1;
            atInterface = true;
          } else {
            tags[i] = 0;
          }
        }
        PRECICE_DEBUG("My tags: " << tags);
        PRECICE_DEBUG("My global IDs: " << globalIDs);
        PRECICE_DEBUG("Send tags and global IDs");
        utils::MasterSlave::_communication->send(tags, 0);
        utils::MasterSlave::_communication->send(globalIDs, 0);
        utils::MasterSlave::_communication->send(atInterface, 0);

        PRECICE_DEBUG("Receive owner information");
        std::vector<int> ownerVec(numberOfVertices, -1);
        utils::MasterSlave::_communication->receive(ownerVec, 0);
        PRECICE_DEBUG("My owner information: " << ownerVec);
        setOwnerInformation(ownerVec);
      }
    }
    else if (utils::MasterSlave::isMaster()) {
      // To temporary store which vertices already have an owner
      std::vector<int> globalOwnerVec(_mesh->getGlobalNumberOfVertices(), 0);
      // The same per rank
      std::vector<std::vector<int>> slaveOwnerVecs(utils::MasterSlave::getSize());
      // Global IDs per rank
      std::vector<std::vector<int>> slaveGlobalIDs(utils::MasterSlave::getSize());
      // Tag information per rank
      std::vector<std::vector<int>> slaveTags(utils::MasterSlave::getSize());

      // Fill master data
      PRECICE_DEBUG("Tag master vertices");
      bool masterAtInterface = false;
      slaveOwnerVecs[0].resize(_mesh->vertices().size());
      slaveGlobalIDs[0].resize(_mesh->vertices().size());
      slaveTags[0].resize(_mesh->vertices().size());
      for (size_t i = 0; i < _mesh->vertices().size(); i++) {
        slaveGlobalIDs[0][i] = _mesh->vertices()[i].getGlobalIndex();
        if (_mesh->vertices()[i].isTagged()) {
          masterAtInterface = true;
          slaveTags[0][i]   = 1;
        } else {
          slaveTags[0][i] = 0;
        }
      }
      PRECICE_DEBUG("My tags: " << slaveTags[0]);

      // receive slave data
      int ranksAtInterface = 0;
      if (masterAtInterface)
        ranksAtInterface++;

      for (int rank = 1; rank < utils::MasterSlave::getSize(); rank++) {
        int localNumberOfVertices = -1;
        utils::MasterSlave::_communication->receive(localNumberOfVertices, rank);
        PRECICE_DEBUG("Rank " << rank << " has " << localNumberOfVertices << " vertices.");
        slaveOwnerVecs[rank].resize(localNumberOfVertices, 0);

        if (localNumberOfVertices != 0) {
          PRECICE_DEBUG("Receive tags from slave rank " << rank);
          utils::MasterSlave::_communication->receive(slaveTags[rank], rank);
          utils::MasterSlave::_communication->receive(slaveGlobalIDs[rank], rank);
          PRECICE_DEBUG("Rank " << rank << " has tags " << slaveTags[rank]);
          PRECICE_DEBUG("Rank " << rank << " has global IDs " << slaveGlobalIDs[rank]);
          bool atInterface = false;
          utils::MasterSlave::_communication->receive(atInterface, rank);
          if (atInterface)
            ranksAtInterface++;
        }
      }

<<<<<<< HEAD
      // Decide upon owners,
      PRECICE_DEBUG("Decide owners, first round by rough load balancing");
      PRECICE_ASSERT(ranksAtInterface != 0);
      int localGuess = _mesh->getGlobalNumberOfVertices() / ranksAtInterface; // Guess for a decent load balancing
      // First round: every slave gets localGuess vertices
      for (int rank = 0; rank < utils::MasterSlave::getSize(); rank++) {
        int counter = 0;
        for (size_t i = 0; i < slaveOwnerVecs[rank].size(); i++) {
          // Vertex has no owner yet and rank could be owner
          if (globalOwnerVec[slaveGlobalIDs[rank][i]] == 0 && slaveTags[rank][i] == 1) {
            slaveOwnerVecs[rank][i]                 = 1; // Now rank is owner
            globalOwnerVec[slaveGlobalIDs[rank][i]] = 1; // Vertex now has owner
            counter++;
            if (counter == localGuess)
              break;
          }
        }
      }

      // Second round: distribute all other vertices in a greedy way
      PRECICE_DEBUG("Decide owners, second round in greedy way");
      for (int rank = 0; rank < utils::MasterSlave::getSize(); rank++) {
        for (size_t i = 0; i < slaveOwnerVecs[rank].size(); i++) {
          if (globalOwnerVec[slaveGlobalIDs[rank][i]] == 0 && slaveTags[rank][i] == 1) {
            slaveOwnerVecs[rank][i]                 = 1;
            globalOwnerVec[slaveGlobalIDs[rank][i]] = rank + 1;
          }
        }
      }

      // Send information back to slaves
      for (int rank = 1; rank < utils::MasterSlave::getSize(); rank++) {
        if (not slaveTags[rank].empty())
          PRECICE_DEBUG("Send owner information to slave rank " << rank);
        utils::MasterSlave::_communication->send(slaveOwnerVecs[rank], rank);
      }
      // Master data
      PRECICE_DEBUG("My owner information: " << slaveOwnerVecs[0]);
      setOwnerInformation(slaveOwnerVecs[0]);
=======
    // Send information back to slaves
    for (int rank = 1; rank < utils::MasterSlave::getSize(); rank++) {
      if (not slaveTags[rank].empty()) {
        PRECICE_DEBUG("Send owner information to slave rank " << rank);
        utils::MasterSlave::_communication->send(slaveOwnerVecs[rank], rank);
      }
    }
    // Master data
    PRECICE_DEBUG("My owner information: " << slaveOwnerVecs[0]);
    setOwnerInformation(slaveOwnerVecs[0]);
>>>>>>> 77617bbd

#ifndef NDEBUG
      for (size_t i = 0; i < globalOwnerVec.size(); i++) {
        if (globalOwnerVec[i] == 0) {
          PRECICE_DEBUG("The Vertex with global index " << i << " of mesh: " << _mesh->getName()
                        << " was completely filtered out, since it has no influence on any mapping.");
        }
      }
#endif
      auto filteredVertices = std::count(globalOwnerVec.begin(), globalOwnerVec.end(), 0);
      if (filteredVertices)
        PRECICE_WARN(filteredVertices << " of " << _mesh->getGlobalNumberOfVertices()
                     << " vertices of mesh " << _mesh->getName() << " have been filtered out "
                     << "since they have no influence on the mapping.");
    }
  }
}

bool ReceivedPartition::isAnyProvidedMeshNonEmpty() const
{
  for (const auto &fromMapping : _fromMappings) {
    if (not fromMapping->getOutputMesh()->vertices().empty()) {
      return true;
    }
  }
  for (const auto &toMapping : _toMappings) {
    if (not toMapping->getInputMesh()->vertices().empty()) {
      return true;
    }
  }
  return false;
}

bool ReceivedPartition::hasAnyMapping() const
{
  return not(_fromMappings.empty() && _toMappings.empty());
}

void ReceivedPartition::tagMeshFirstRound()
{
  for (mapping::PtrMapping fromMapping : _fromMappings) {
    fromMapping->tagMeshFirstRound();
  }
  for (mapping::PtrMapping toMapping : _toMappings) {
    toMapping->tagMeshFirstRound();
  }
}

void ReceivedPartition::tagMeshSecondRound()
{
  for (mapping::PtrMapping fromMapping : _fromMappings) {
    fromMapping->tagMeshSecondRound();
  }
  for (mapping::PtrMapping toMapping : _toMappings) {
    toMapping->tagMeshSecondRound();
  }
}

void ReceivedPartition::setOwnerInformation(const std::vector<int> &ownerVec)
{
  size_t i = 0;
  for (mesh::Vertex &vertex : _mesh->vertices()) {
    PRECICE_ASSERT(i < ownerVec.size());
    PRECICE_ASSERT(ownerVec[i] != -1);
    vertex.setOwner(ownerVec[i] == 1);
    i++;
  }
}

m2n::M2N &ReceivedPartition::m2n()
{
  PRECICE_ASSERT(_m2ns.size() == 1);
  return *_m2ns[0];
}

} // namespace partition
} // namespace precice<|MERGE_RESOLUTION|>--- conflicted
+++ resolved
@@ -574,26 +574,12 @@
           counter++;
         }
       }
-<<<<<<< HEAD
+
       else
       {
           tags[i] = 0;
       } 
-=======
-      PRECICE_DEBUG("My tags: " << tags);
-      PRECICE_DEBUG("My global IDs: " << globalIDs);
-      PRECICE_DEBUG("Send tags and global IDs");
-      utils::MasterSlave::_communication->send(tags, 0);
-      utils::MasterSlave::_communication->send(globalIDs, 0);
-      utils::MasterSlave::_communication->send(atInterface, 0);
-
-      PRECICE_DEBUG("Receive owner information");
-      std::vector<int> ownerVec(numberOfVertices, -1);
-      utils::MasterSlave::_communication->receive(ownerVec, 0);
-      PRECICE_DEBUG("My owner information: " << ownerVec);
-      PRECICE_ASSERT(ownerVec.size() == static_cast<std::size_t>(numberOfVertices));
-      setOwnerInformation(ownerVec);
->>>>>>> 77617bbd
+
     }
 
     // #4: Exchange number of already owned vertices with the neighbors
@@ -750,7 +736,6 @@
         }
       }
 
-<<<<<<< HEAD
       // Decide upon owners,
       PRECICE_DEBUG("Decide owners, first round by rough load balancing");
       PRECICE_ASSERT(ranksAtInterface != 0);
@@ -790,18 +775,7 @@
       // Master data
       PRECICE_DEBUG("My owner information: " << slaveOwnerVecs[0]);
       setOwnerInformation(slaveOwnerVecs[0]);
-=======
-    // Send information back to slaves
-    for (int rank = 1; rank < utils::MasterSlave::getSize(); rank++) {
-      if (not slaveTags[rank].empty()) {
-        PRECICE_DEBUG("Send owner information to slave rank " << rank);
-        utils::MasterSlave::_communication->send(slaveOwnerVecs[rank], rank);
-      }
-    }
-    // Master data
-    PRECICE_DEBUG("My owner information: " << slaveOwnerVecs[0]);
-    setOwnerInformation(slaveOwnerVecs[0]);
->>>>>>> 77617bbd
+
 
 #ifndef NDEBUG
       for (size_t i = 0; i < globalOwnerVec.size(); i++) {
