#include "partition/ReceivedPartition.hpp"
#include <algorithm>
#include <map>
#include <memory>
#include <ostream>
#include <utility>
#include <vector>
#include "com/CommunicateBoundingBox.hpp"
#include "com/CommunicateMesh.hpp"
#include "com/Communication.hpp"
#include "com/SharedPointer.hpp"
#include "logging/LogMacros.hpp"
#include "m2n/M2N.hpp"
#include "mapping/Mapping.hpp"
#include "mapping/SharedPointer.hpp"
#include "mesh/BoundingBox.hpp"
#include "mesh/Filter.hpp"
#include "mesh/Mesh.hpp"
#include "mesh/Vertex.hpp"
#include "partition/Partition.hpp"
#include "utils/Event.hpp"
#include "utils/MasterSlave.hpp"
#include "utils/assertion.hpp"
#include "utils/fmt.hpp"

using precice::utils::Event;

namespace precice {
extern bool syncMode;

namespace partition {

ReceivedPartition::ReceivedPartition(
    const mesh::PtrMesh &mesh, GeometricFilter geometricFilter, double safetyFactor, bool allowDirectAccess)
    : Partition(mesh),
      _geometricFilter(geometricFilter),
      _bb(mesh->getDimensions()),
      _dimensions(mesh->getDimensions()),
      _safetyFactor(safetyFactor),
      _allowDirectAccess(allowDirectAccess)
{
}

void ReceivedPartition::communicate()
{
  PRECICE_TRACE();
  PRECICE_ASSERT(_mesh->vertices().empty());

  // for two-level initialization, receive mesh partitions
  if (m2n().usesTwoLevelInitialization()) {
    PRECICE_INFO("Receive mesh partitions for mesh {}", _mesh->getName());
    Event e("partition.receiveMeshPartitions." + _mesh->getName(), precice::syncMode);

    if (utils::MasterSlave::isMaster()) {
      // Master receives remote mesh's global number of vertices
      int globalNumberOfVertices = -1;
      m2n().getMasterCommunication()->receive(globalNumberOfVertices, 0);
      _mesh->setGlobalNumberOfVertices(globalNumberOfVertices);
    }

    // each rank receives max/min global vertex indices from connected remote ranks
    m2n().broadcastReceiveAll(_remoteMinGlobalVertexIDs, *_mesh);
    m2n().broadcastReceiveAll(_remoteMaxGlobalVertexIDs, *_mesh);
    // each rank receives mesh partition from connected remote ranks
    m2n().broadcastReceiveAllMesh(*_mesh);

  } else {
    // for one-level initialization receive complete mesh on master
    PRECICE_INFO("Receive global mesh {}", _mesh->getName());
    Event e("partition.receiveGlobalMesh." + _mesh->getName(), precice::syncMode);

    if (not utils::MasterSlave::isSlave()) {
      // a ReceivedPartition can only have one communication, @todo nicer design
      com::CommunicateMesh(m2n().getMasterCommunication()).receiveMesh(*_mesh, 0);
      _mesh->setGlobalNumberOfVertices(_mesh->vertices().size());
    }
  }

  // for both initialization concepts broadcast and set the global number of vertices
  if (utils::MasterSlave::isMaster()) {
    utils::MasterSlave::_communication->broadcast(_mesh->getGlobalNumberOfVertices());
  }
  if (utils::MasterSlave::isSlave()) {
    int globalNumberOfVertices = -1;
    utils::MasterSlave::_communication->broadcast(globalNumberOfVertices, 0);
    PRECICE_ASSERT(globalNumberOfVertices >= 0);
    _mesh->setGlobalNumberOfVertices(globalNumberOfVertices);
  }
}

void ReceivedPartition::compute()
{
  PRECICE_TRACE();

  // handle coupling mode first (i.e. serial participant)
  if (!utils::MasterSlave::isParallel()) { //coupling mode
    PRECICE_DEBUG("Handle partition data structures for serial participant");

    if (_allowDirectAccess) {
      // Prepare the bounding boxes
      prepareBoundingBox();
      // Filter out vertices not laying in the bounding box
      mesh::Mesh filteredMesh("FilteredMesh", _dimensions, mesh::Mesh::MESH_ID_UNDEFINED);
      // To discuss: maybe check this somewhere in the SolverInterfaceImpl, as we have now a similar check for the parallel case
      PRECICE_CHECK(!_bb.empty(), "You are running this participant in serial mode and the bounding box on mesh \"{}\", is empty. Did you call setMeshAccessRegion with valid data?", _mesh->getName());
      unsigned int nFilteredVertices = 0;
      mesh::filterMesh(filteredMesh, *_mesh, [&](const mesh::Vertex &v) { if(!_bb.contains(v))
              ++nFilteredVertices;
          return _bb.contains(v); });

      if (nFilteredVertices > 0) {
        PRECICE_WARN("{} vertices on mesh \"{}\" have been filtered out due to the defined bounding box in \"setMeshAccessRegion\" "
                     "in serial mode. Associated data values of the filtered vertices will be filled with zero values in order to provide valid data for other participants when reading data.",
                     nFilteredVertices, _mesh->getName());
      }

      _mesh->clear();
      _mesh->addMesh(filteredMesh);
    }

    int vertexCounter = 0;
    for (mesh::Vertex &v : _mesh->vertices()) {
      v.setOwner(true);
      _mesh->getVertexDistribution()[0].push_back(vertexCounter);
      vertexCounter++;
    }
    _mesh->getVertexOffsets().push_back(vertexCounter);
    return;
  }

  // check to prevent false configuration
  if (not utils::MasterSlave::isSlave()) {
    PRECICE_CHECK(hasAnyMapping() || _allowDirectAccess,
                  "The received mesh {} needs a mapping, either from it, to it, or both. Maybe you don't want to receive this mesh at all?",
                  _mesh->getName());
  }

  // To better understand steps (2) to (5), it is recommended to look at BU's thesis, especially Figure 69 on page 89
  // for RBF-based filtering. https://mediatum.ub.tum.de/doc/1320661/document.pdf

  // (1) Bounding-Box-Filter
  filterByBoundingBox();

  // (2) Tag vertices 1st round (i.e. who could be owned by this rank)
  PRECICE_DEBUG("Tag vertices for filtering: 1st round.");
  // go to both meshes, vertex is tagged if already one mesh tags him
  tagMeshFirstRound();

  // (3) Define which vertices are owned by this rank
  PRECICE_DEBUG("Create owner information.");
  createOwnerInformation();

  // (4) Tag vertices 2nd round (what should be filtered out)
  PRECICE_DEBUG("Tag vertices for filtering: 2nd round.");
  tagMeshSecondRound();

  // (5) Filter mesh according to tag
  PRECICE_INFO("Filter mesh {} by mappings", _mesh->getName());
  Event      e5("partition.filterMeshMappings" + _mesh->getName(), precice::syncMode);
  mesh::Mesh filteredMesh("FilteredMesh", _dimensions, mesh::Mesh::MESH_ID_UNDEFINED);
  mesh::filterMesh(filteredMesh, *_mesh, [&](const mesh::Vertex &v) { return v.isTagged(); });
  PRECICE_DEBUG("Mapping filter, filtered from {} to {} vertices, {} to {} edges, and {} to {} triangles.",
                _mesh->vertices().size(), filteredMesh.vertices().size(),
                _mesh->edges().size(), filteredMesh.edges().size(),
                _mesh->triangles().size(), filteredMesh.triangles().size());

  _mesh->clear();
  _mesh->addMesh(filteredMesh);
  e5.stop();

  // (6) Compute vertex distribution or local communication map
  if (m2n().usesTwoLevelInitialization()) {

    PRECICE_INFO("Compute communication map for mesh {}", _mesh->getName());
    Event e6("partition.computeCommunicationMap." + _mesh->getName(), precice::syncMode);

    // Fill two data structures: remoteCommunicationMap and this rank's communication map (_mesh->getCommunicationMap()).
    // remoteCommunicationMap: connectedRank -> {remote local vertex index}
    // _mesh->getCommunicationMap(): connectedRank -> {this rank's local vertex index}
    // A vertex belongs to a specific connected rank if its global vertex ID lies within the ranks min and max.
    std::map<int, std::vector<int>> remoteCommunicationMap;

    for (size_t vertexIndex = 0; vertexIndex < _mesh->vertices().size(); ++vertexIndex) {
      for (size_t rankIndex = 0; rankIndex < _mesh->getConnectedRanks().size(); ++rankIndex) {
        int globalVertexIndex = _mesh->vertices()[vertexIndex].getGlobalIndex();
        if (globalVertexIndex <= _remoteMaxGlobalVertexIDs[rankIndex] && globalVertexIndex >= _remoteMinGlobalVertexIDs[rankIndex]) {
          int remoteRank = _mesh->getConnectedRanks()[rankIndex];
          remoteCommunicationMap[remoteRank].push_back(globalVertexIndex - _remoteMinGlobalVertexIDs[rankIndex]); //remote local vertex index
          _mesh->getCommunicationMap()[remoteRank].push_back(vertexIndex);                                        //this rank's local vertex index
        }
      }
    }

    // communicate remote communication map to all remote connected ranks
    m2n().scatterAllCommunicationMap(remoteCommunicationMap, *_mesh);

  } else {

    PRECICE_INFO("Feedback distribution for mesh {}", _mesh->getName());
    Event e6("partition.feedbackMesh." + _mesh->getName(), precice::syncMode);
    if (utils::MasterSlave::isSlave()) {
      int numberOfVertices = _mesh->vertices().size();
      utils::MasterSlave::_communication->send(numberOfVertices, 0);
      if (numberOfVertices != 0) {
        std::vector<int> vertexIDs(numberOfVertices, -1);
        for (int i = 0; i < numberOfVertices; i++) {
          vertexIDs[i] = _mesh->vertices()[i].getGlobalIndex();
        }
        PRECICE_DEBUG("Send partition feedback to master");
        utils::MasterSlave::_communication->send(vertexIDs, 0);
      }
    } else { // Master
      int              numberOfVertices = _mesh->vertices().size();
      std::vector<int> vertexIDs(numberOfVertices, -1);
      for (int i = 0; i < numberOfVertices; i++) {
        vertexIDs[i] = _mesh->vertices()[i].getGlobalIndex();
      }
      _mesh->getVertexDistribution()[0] = std::move(vertexIDs);

      for (int rankSlave : utils::MasterSlave::allSlaves()) {
        int numberOfSlaveVertices = -1;
        utils::MasterSlave::_communication->receive(numberOfSlaveVertices, rankSlave);
        PRECICE_ASSERT(numberOfSlaveVertices >= 0);
        std::vector<int> slaveVertexIDs(numberOfSlaveVertices, -1);
        if (numberOfSlaveVertices != 0) {
          PRECICE_DEBUG("Receive partition feedback from slave rank {}", rankSlave);
          utils::MasterSlave::_communication->receive(slaveVertexIDs, rankSlave);
        }
        _mesh->getVertexDistribution()[rankSlave] = std::move(slaveVertexIDs);
      }
    }
  }

  // (7) Compute vertex offsets
  PRECICE_DEBUG("Compute vertex offsets");
  if (utils::MasterSlave::isSlave()) {

    // send number of vertices
    PRECICE_DEBUG("Send number of vertices: {}", _mesh->vertices().size());
    int numberOfVertices = _mesh->vertices().size();
    utils::MasterSlave::_communication->send(numberOfVertices, 0);

    // set vertex offsets
    utils::MasterSlave::_communication->broadcast(_mesh->getVertexOffsets(), 0);
    PRECICE_DEBUG("My vertex offsets: {}", _mesh->getVertexOffsets());

  } else if (utils::MasterSlave::isMaster()) {

    _mesh->getVertexOffsets().resize(utils::MasterSlave::getSize());
    _mesh->getVertexOffsets()[0] = _mesh->vertices().size();

    // receive number of slave vertices and fill vertex offsets
    for (int rankSlave : utils::MasterSlave::allSlaves()) {
      int numberOfSlaveVertices = -1;
      utils::MasterSlave::_communication->receive(numberOfSlaveVertices, rankSlave);
      _mesh->getVertexOffsets()[rankSlave] = numberOfSlaveVertices + _mesh->getVertexOffsets()[rankSlave - 1];
    }

    // broadcast vertex offsets
    PRECICE_DEBUG("My vertex offsets: {}", _mesh->getVertexOffsets());
    utils::MasterSlave::_communication->broadcast(_mesh->getVertexOffsets());
  }
}

namespace {
auto errorMeshFilteredOut(const std::string &meshName, const int rank)
{
  return fmt::format("The re-partitioning completely filtered out the mesh \"{0}\" received on rank {1} "
                     "at the coupling interface, although the provided mesh partition on this rank is "
                     "non-empty. Most probably, the coupling interfaces of your coupled participants do "
                     "not match geometry-wise. Please check your geometry setup again. Small overlaps or "
                     "gaps are no problem. If your geometry setup is correct and if you have very different "
                     "mesh resolutions on both sides, you may want to increase the safety-factor: "
                     "\"<use-mesh mesh=\"{0} \" ... safety-factor=\"N\"/> (default value is 0.5) of the "
                     "decomposition strategy or disable the filtering completely: "
                     "\"<use-mesh mesh=\"{0}\" ... geometric-filter=\"no-filter\" />",
                     meshName, rank);
}
} // namespace

void ReceivedPartition::filterByBoundingBox()
{
  PRECICE_TRACE(_geometricFilter);

  if (m2n().usesTwoLevelInitialization()) {
    std::string msg = "The received mesh " + _mesh->getName() +
                      " cannot solely be filtered on the master rank "
                      "(option \"filter-on-master\") if it is communicated by an m2n communication that uses "
                      "two-level initialization. Use \"filter-on-slaves\" or \"no-filter\" instead.";
    PRECICE_CHECK(_geometricFilter != ON_MASTER, msg);
  }

  prepareBoundingBox();

  if (_geometricFilter == ON_MASTER) { //filter on master and communicate reduced mesh then

    PRECICE_ASSERT(not m2n().usesTwoLevelInitialization());
    PRECICE_INFO("Pre-filter mesh {} by bounding box on master", _mesh->getName());
    Event e("partition.preFilterMesh." + _mesh->getName(), precice::syncMode);

    if (utils::MasterSlave::isSlave()) {
      PRECICE_DEBUG("Send bounding box to master");
      com::CommunicateBoundingBox(utils::MasterSlave::_communication).sendBoundingBox(_bb, 0);
      PRECICE_DEBUG("Receive filtered mesh");
      com::CommunicateMesh(utils::MasterSlave::_communication).receiveMesh(*_mesh, 0);

      if (isAnyProvidedMeshNonEmpty()) {
        PRECICE_CHECK(not _mesh->vertices().empty(), errorMeshFilteredOut(_mesh->getName(), utils::MasterSlave::getRank()));
      }

    } else { // Master
      PRECICE_ASSERT(utils::MasterSlave::getRank() == 0);
      PRECICE_ASSERT(utils::MasterSlave::getSize() > 1);

      for (int rankSlave : utils::MasterSlave::allSlaves()) {
        mesh::BoundingBox slaveBB(_bb.getDimension());
        com::CommunicateBoundingBox(utils::MasterSlave::_communication).receiveBoundingBox(slaveBB, rankSlave);

        PRECICE_DEBUG("From slave {}, bounding mesh: {}", rankSlave, slaveBB);
        mesh::Mesh slaveMesh("SlaveMesh", _dimensions, mesh::Mesh::MESH_ID_UNDEFINED);
        mesh::filterMesh(slaveMesh, *_mesh, [&slaveBB](const mesh::Vertex &v) { return slaveBB.contains(v); });
        PRECICE_DEBUG("Send filtered mesh to slave: {}", rankSlave);
        com::CommunicateMesh(utils::MasterSlave::_communication).sendMesh(slaveMesh, rankSlave);
      }

      // Now also filter the remaining master mesh
      mesh::Mesh filteredMesh("FilteredMesh", _dimensions, mesh::Mesh::MESH_ID_UNDEFINED);
      mesh::filterMesh(filteredMesh, *_mesh, [&](const mesh::Vertex &v) { return _bb.contains(v); });
      PRECICE_DEBUG("Master mesh, filtered from {} to {} vertices, {} to {} edges, and {} to {} triangles.",
                    _mesh->vertices().size(), filteredMesh.vertices().size(),
                    _mesh->edges().size(), filteredMesh.edges().size(),
                    _mesh->triangles().size(), filteredMesh.triangles().size());
      _mesh->clear();
      _mesh->addMesh(filteredMesh);

      if (isAnyProvidedMeshNonEmpty()) {
        PRECICE_CHECK(not _mesh->vertices().empty(), errorMeshFilteredOut(_mesh->getName(), utils::MasterSlave::getRank()));
      }
    }
  } else {
    if (not m2n().usesTwoLevelInitialization()) {
      PRECICE_INFO("Broadcast mesh {}", _mesh->getName());
      Event e("partition.broadcastMesh." + _mesh->getName(), precice::syncMode);

      if (utils::MasterSlave::isSlave()) {
        com::CommunicateMesh(utils::MasterSlave::_communication).broadcastReceiveMesh(*_mesh);
      } else { // Master
        PRECICE_ASSERT(utils::MasterSlave::isMaster());
        com::CommunicateMesh(utils::MasterSlave::_communication).broadcastSendMesh(*_mesh);
      }
    }
    if (_geometricFilter == ON_SLAVES) {

      PRECICE_INFO("Filter mesh {} by bounding box on slaves", _mesh->getName());
      Event e("partition.filterMeshBB." + _mesh->getName(), precice::syncMode);

      mesh::Mesh filteredMesh("FilteredMesh", _dimensions, mesh::Mesh::MESH_ID_UNDEFINED);
      mesh::filterMesh(filteredMesh, *_mesh, [&](const mesh::Vertex &v) { return _bb.contains(v); });

      PRECICE_DEBUG("Bounding box filter, filtered from {} to {} vertices, {} to {} edges, and {} to {} triangles.",
                    _mesh->vertices().size(), filteredMesh.vertices().size(),
                    _mesh->edges().size(), filteredMesh.edges().size(),
                    _mesh->triangles().size(), filteredMesh.triangles().size());

      _mesh->clear();
      _mesh->addMesh(filteredMesh);
      if (isAnyProvidedMeshNonEmpty()) {
        PRECICE_CHECK(not _mesh->vertices().empty(), errorMeshFilteredOut(_mesh->getName(), utils::MasterSlave::getRank()));
      }
    } else {
      PRECICE_ASSERT(_geometricFilter == NO_FILTER);
    }
  }
}

void ReceivedPartition::compareBoundingBoxes()
{
  PRECICE_TRACE();

  _mesh->clearPartitioning();

  // @todo handle coupling mode (i.e. serial participant)
  // @todo treatment of multiple m2ns
  PRECICE_ASSERT(_m2ns.size() == 1);
  if (not m2n().usesTwoLevelInitialization())
    return;

  // receive and broadcast number of remote ranks
  int numberOfRemoteRanks = -1;
  if (utils::MasterSlave::isMaster()) {
    m2n().getMasterCommunication()->receive(numberOfRemoteRanks, 0);
    utils::MasterSlave::_communication->broadcast(numberOfRemoteRanks);
  } else {
    PRECICE_ASSERT(utils::MasterSlave::isSlave());
    utils::MasterSlave::_communication->broadcast(numberOfRemoteRanks, 0);
  }

  // define and initialize remote bounding box map
  mesh::Mesh::BoundingBoxMap remoteBBMap;
  mesh::BoundingBox          initialBB(_mesh->getDimensions());

  for (int remoteRank = 0; remoteRank < numberOfRemoteRanks; remoteRank++) {
    remoteBBMap.emplace(remoteRank, initialBB);
  }

  // receive and broadcast remote bounding box map
  if (utils::MasterSlave::isMaster()) {
    com::CommunicateBoundingBox(m2n().getMasterCommunication()).receiveBoundingBoxMap(remoteBBMap, 0);
    com::CommunicateBoundingBox(utils::MasterSlave::_communication).broadcastSendBoundingBoxMap(remoteBBMap);
  } else {
    PRECICE_ASSERT(utils::MasterSlave::isSlave());
    com::CommunicateBoundingBox(utils::MasterSlave::_communication).broadcastReceiveBoundingBoxMap(remoteBBMap);
  }

  // prepare local bounding box
  prepareBoundingBox();

  if (utils::MasterSlave::isMaster()) {                 // Master
    std::map<int, std::vector<int>> connectionMap;      //local ranks -> {remote ranks}
    std::vector<int>                connectedRanksList; // local ranks with any connection

    // connected ranks for master
    _mesh->getConnectedRanks().clear();
    for (auto &remoteBB : remoteBBMap) {
      if (_bb.overlapping(remoteBB.second)) {
        _mesh->getConnectedRanks().push_back(remoteBB.first); //connected remote ranks for this rank
      }
    }
    if (not _mesh->getConnectedRanks().empty()) {
      connectionMap[0] = _mesh->getConnectedRanks();
      connectedRanksList.push_back(0);
    }

    // receive connected ranks from slaves and add them to the connection map
    for (int rank : utils::MasterSlave::allSlaves()) {
      std::vector<int> slaveConnectedRanks;
      int              connectedRanksSize = -1;
      utils::MasterSlave::_communication->receive(connectedRanksSize, rank);
      if (connectedRanksSize != 0) {
        connectedRanksList.push_back(rank);
        utils::MasterSlave::_communication->receive(slaveConnectedRanks, rank);
        connectionMap[rank] = slaveConnectedRanks;
      }
    }

    // send connectionMap to other master
    m2n().getMasterCommunication()->send(connectedRanksList, 0);
    PRECICE_CHECK(not connectionMap.empty(),
                  "The mesh \"{}\" of this participant seems to have no partitions at the coupling interface. "
                  "Check that both mapped meshes are describing the same geometry. "
                  "If you deal with very different mesh resolutions, consider increasing the safety-factor in the <use-mesh /> tag.",
                  _mesh->getName());
    com::CommunicateBoundingBox(m2n().getMasterCommunication()).sendConnectionMap(connectionMap, 0);
  } else {
    PRECICE_ASSERT(utils::MasterSlave::isSlave());

    _mesh->getConnectedRanks().clear();
    for (const auto &remoteBB : remoteBBMap) {
      if (_bb.overlapping(remoteBB.second)) {
        _mesh->getConnectedRanks().push_back(remoteBB.first);
      }
    }

    // send connected ranks to master
    utils::MasterSlave::_communication->send(static_cast<int>(_mesh->getConnectedRanks().size()), 0);
    if (not _mesh->getConnectedRanks().empty()) {
      utils::MasterSlave::_communication->send(_mesh->getConnectedRanks(), 0);
    }
  }
}

void ReceivedPartition::prepareBoundingBox()
{
  PRECICE_TRACE(_safetyFactor);

  if (_boundingBoxPrepared)
    return;

  PRECICE_DEBUG("Merge bounding boxes and increase by safety factor");

  // Create BB around all "other" meshes
  for (mapping::PtrMapping &fromMapping : _fromMappings) {
    auto other_bb = fromMapping->getOutputMesh()->getBoundingBox();
    _bb.expandBy(other_bb);
    _bb.scaleBy(_safetyFactor);
    _boundingBoxPrepared = true;
  }
  for (mapping::PtrMapping &toMapping : _toMappings) {
    auto other_bb = toMapping->getInputMesh()->getBoundingBox();
    _bb.expandBy(other_bb);
    _bb.scaleBy(_safetyFactor);
    _boundingBoxPrepared = true;
  }

  // Expand by user-defined bounding box in case a direct access is desired
  if (_allowDirectAccess) {
    auto &other_bb = _mesh->getBoundingBox();
    _bb.expandBy(other_bb);

    // The safety factor is for mapping based partitionings applied, as usual.
    // For the direct access, however, we don't apply any safety factor scaling.
    // If the user defines a safety factor and the partitioning is entirely based
    // on the defined access region (setMeshAccessRegion), we raise a warning
    // to inform the user
    const float defaultSafetyFactor = 0.5;
    if (utils::MasterSlave::isMaster() && !hasAnyMapping() && (_safetyFactor != defaultSafetyFactor)) {
      PRECICE_WARN("The received mesh \"{}\" was entirely partitioned based on the defined access region "
                   "(setMeshAccessRegion) and a safety-factor was defined. However, the safety factor "
                   "will be ignored in this case. You may want to modify the access region by modifying "
                   "the specified region in the function itself.",
                   _mesh->getName());
    }
    _boundingBoxPrepared = true;
  }
}

void ReceivedPartition::createOwnerInformation()
{
  PRECICE_TRACE();
  Event e("partition.createOwnerInformation." + _mesh->getName(), precice::syncMode);

  /*
    We follow different approaches for two-level and one-level methods. For 1LI, a centeralized
    approach is followed, while the 2LI employs a local/parallel scheme for assigning vertices
    to corresponding ranks.
  */

  if (m2n().usesTwoLevelInitialization()) {
    /*
    This function ensures that each vertex is owned by only a single rank and
    is not shared among ranks. Initially, the vertices are checked against the 
    bounding box of each rank. If a vertex fits into only a single bounding box, 
    the vertex is assigned to that rank. If it fits to various bbs, the rank with the 
    lowest number of vertices gets ownership to keep the load as balanced as 
    possible. 
    
    Following steps are taken:

    1- receive local bb map from master
    2- filter bb map to keep the connected ranks
    3- own the vertices that only fit into this rank's bb
    4- send number of owned vertices and the list of shared vertices to neighbors
    5- for the remaining vertices: check if we have less vertices -> own it!
    */

    // #1: receive local bb map from master
    // Define and initialize localBBMap to save local bbs

    mesh::Mesh::BoundingBoxMap localBBMap;
    for (Rank rank = 0; rank < utils::MasterSlave::getSize(); rank++) {
      localBBMap.emplace(rank, mesh::BoundingBox(_dimensions));
    }

    // Define a bb map to save the local connected ranks and respective boundingboxes
    mesh::Mesh::BoundingBoxMap localConnectedBBMap;

    // store global IDs and list of possible shared vertices

    // Global IDs to be saved in:
    std::vector<int> sharedVerticesGlobalIDs;
    // Local IDs to be saved in:
    std::vector<int> sharedVerticesLocalIDs;

    // store possible shared vertices in a map to communicate with neighbors, map: rank -> vertex_global_id
    std::map<int, std::vector<int>> sharedVerticesSendMap;

    // receive list of possible shared vertices from neighboring ranks
    std::map<int, std::vector<int>> sharedVerticesReceiveMap;

    if (utils::MasterSlave::isMaster()) {

      // Insert masters bounding box
      localBBMap.at(0) = _bb;

      // master receives local bb from each slave rank
      for (int rankSlave = 1; rankSlave < utils::MasterSlave::getSize(); rankSlave++) {
        com::CommunicateBoundingBox(utils::MasterSlave::_communication).receiveBoundingBox(localBBMap.at(rankSlave), rankSlave);
      }

      // master broadcast localBBMap to all slaves
      com::CommunicateBoundingBox(utils::MasterSlave::_communication).broadcastSendBoundingBoxMap(localBBMap);
    } else if (utils::MasterSlave::isSlave()) {
      // slaves send local bb to master
      com::CommunicateBoundingBox(utils::MasterSlave::_communication).sendBoundingBox(_bb, 0);
      // slaves receive localBBMap from master
      com::CommunicateBoundingBox(utils::MasterSlave::_communication).broadcastReceiveBoundingBoxMap(localBBMap);
    }

    // #2: filter bb map to keep the connected ranks
    // remove the own bb from the map since we compare the own bb only with other ranks bb.
    localBBMap.erase(utils::MasterSlave::getRank());
    // find and store local connected ranks
    for (const auto &localBB : localBBMap) {
      if (_bb.overlapping(localBB.second)) {
        localConnectedBBMap.emplace(localBB.first, localBB.second);
      }
    }

    // #3: check vertices and keep only those that fit into the current rank's bb
    const int numberOfVertices = _mesh->vertices().size();
    PRECICE_DEBUG("Tag vertices, number of vertices {}", numberOfVertices);
    std::vector<int> tags(numberOfVertices, -1);
    std::vector<int> globalIDs(numberOfVertices, -1);
    bool             atInterface        = false;
    int              ownedVerticesCount = 0; // number of vertices owned by this rank
    for (int i = 0; i < numberOfVertices; i++) {
      globalIDs[i] = _mesh->vertices()[i].getGlobalIndex();
      if (_mesh->vertices()[i].isTagged()) {
        bool vertexIsShared = false;
        for (const auto &neighborRank : localConnectedBBMap) {
          if (neighborRank.second.contains(_mesh->vertices()[i])) {
            vertexIsShared = true;
            sharedVerticesSendMap[neighborRank.first].push_back(globalIDs[i]);
            sharedVerticesGlobalIDs.push_back(globalIDs[i]);
            sharedVerticesLocalIDs.push_back(i);
          }
        }

        if (not vertexIsShared) {
          tags[i]     = 1;
          atInterface = true;
          ownedVerticesCount++;
        }
      }

      else {
        tags[i] = 0;
      }
    }

    // #4: Exchange number of already owned vertices with the neighbors

    // to store receive requests.
    std::vector<com::PtrRequest> vertexNumberRequests;

    // Define and initialize for load balancing
    std::map<int, int> neighborRanksVertexCount;
    for (auto &neighborRank : localConnectedBBMap) {
      neighborRanksVertexCount.emplace(neighborRank.first, 0);
    }

    // Asynchronous recieve number of owned vertices from neighbor ranks
    for (auto &neighborRank : localConnectedBBMap) {
      auto request = utils::MasterSlave::_communication->aReceive(neighborRanksVertexCount.at(neighborRank.first), neighborRank.first);
      vertexNumberRequests.push_back(request);
    }

    // Synchronous send number of owned vertices to neighbor ranks
    for (auto &neighborRank : localConnectedBBMap) {
      utils::MasterSlave::_communication->send(ownedVerticesCount, neighborRank.first);
    }

    // wait until all aReceives are complete.
    for (auto &rqst : vertexNumberRequests) {
      rqst->wait();
    }

    // Exchange list of shared vertices with the neighbor
    // to store send requests.
    std::vector<com::PtrRequest> vertexListRequests;

    for (auto &receivingRank : sharedVerticesSendMap) {
      int  sendSize = receivingRank.second.size();
      auto request  = utils::MasterSlave::_communication->aSend(sendSize, receivingRank.first);
      vertexListRequests.push_back(request);
      if (sendSize != 0) {
        auto request = utils::MasterSlave::_communication->aSend(receivingRank.second, receivingRank.first);
        vertexListRequests.push_back(request);
      }
    }

    for (auto &neighborRank : sharedVerticesSendMap) {
      int receiveSize = 0;
      utils::MasterSlave::_communication->receive(receiveSize, neighborRank.first);
      if (receiveSize != 0) {
        std::vector<int> receivedSharedVertices;
        utils::MasterSlave::_communication->receive(receivedSharedVertices, neighborRank.first);
        sharedVerticesReceiveMap.insert(std::make_pair(neighborRank.first, receivedSharedVertices));
      }
    }

<<<<<<< HEAD
    // wait until all aSends are complete.
    for (auto &rqst : vertexListRequests) {
      rqst->wait();
    }

    // #5: Second round assignment according to the number of owned vertices

    /* In case that a vertex can be shared between two ranks, the rank with lower
       vertex count will own the vertex. 
       If both ranks have same vertex count, the lower rank will own the vertex.
    */

    for (int i = 0; i < sharedVerticesGlobalIDs.size(); i++) {
      bool owned = true;

      for (auto &sharingRank : sharedVerticesReceiveMap) {
        std::vector<int> vec = sharingRank.second;
        if (std::find(vec.begin(), vec.end(), sharedVerticesGlobalIDs[i]) != vec.end()) {
          if ((ownedVerticesCount > neighborRanksVertexCount[sharingRank.first]) ||
              (ownedVerticesCount == neighborRanksVertexCount[sharingRank.first] && utils::MasterSlave::getRank() > sharingRank.first)) {
            owned = false;
=======
    // Decide upon owners,
    PRECICE_DEBUG("Decide owners, first round by rough load balancing");
    // Provide a more descriptive error message if direct access was enabled
    PRECICE_CHECK(!(ranksAtInterface == 0 && _allowDirectAccess),
                  "After repartitioning of mesh \"{}\" all ranks are empty. "
                  "Please check the dimensions of the provided bounding box "
                  "(in \"setMeshAccessRegion\") and verify that it covers vertices "
                  "in the mesh or check the definition of the provided meshes.",
                  _mesh->getName());
    PRECICE_ASSERT(ranksAtInterface != 0);
    int localGuess = _mesh->getGlobalNumberOfVertices() / ranksAtInterface; // Guess for a decent load balancing
    // First round: every slave gets localGuess vertices
    for (Rank rank : utils::MasterSlave::allRanks()) {
      int counter = 0;
      for (size_t i = 0; i < slaveOwnerVecs[rank].size(); i++) {
        // Vertex has no owner yet and rank could be owner
        if (globalOwnerVec[slaveGlobalIDs[rank][i]] == 0 && slaveTags[rank][i] == 1) {
          slaveOwnerVecs[rank][i]                 = 1; // Now rank is owner
          globalOwnerVec[slaveGlobalIDs[rank][i]] = 1; // Vertex now has owner
          counter++;
          if (counter == localGuess)
>>>>>>> 53449984
            break;
          }
        }
      }
      tags[sharedVerticesLocalIDs[i]] = owned ? 1 : 0;
    }

    setOwnerInformation(tags);
    auto filteredVertices = std::count(tags.begin(), tags.end(), 0);
    if (filteredVertices)
      PRECICE_WARN("{} of {} vertices of mesh {} have been filtered out since they have no influence on the mapping.",
                   filteredVertices, _mesh->getGlobalNumberOfVertices(), _mesh->getName());
    // end of two-level initialization section
  } else {
    if (utils::MasterSlave::isSlave()) {
      int numberOfVertices = _mesh->vertices().size();
      utils::MasterSlave::_communication->send(numberOfVertices, 0);

      if (numberOfVertices != 0) {
        PRECICE_DEBUG("Tag vertices, number of vertices {}", numberOfVertices);
        std::vector<int> tags(numberOfVertices, -1);
        std::vector<int> globalIDs(numberOfVertices, -1);
        bool             atInterface = false;
        for (int i = 0; i < numberOfVertices; i++) {
          globalIDs[i] = _mesh->vertices()[i].getGlobalIndex();
          if (_mesh->vertices()[i].isTagged()) {
            tags[i]     = 1;
            atInterface = true;
          } else {
            tags[i] = 0;
          }
        }
        PRECICE_DEBUG("My tags: {}", tags);
        PRECICE_DEBUG("My global IDs: {}", globalIDs);
        PRECICE_DEBUG("Send tags and global IDs");
        utils::MasterSlave::_communication->send(tags, 0);
        utils::MasterSlave::_communication->send(globalIDs, 0);
        utils::MasterSlave::_communication->send(atInterface, 0);

        PRECICE_DEBUG("Receive owner information");
        std::vector<int> ownerVec(numberOfVertices, -1);
        utils::MasterSlave::_communication->receive(ownerVec, 0);
        PRECICE_DEBUG("My owner information: {}", ownerVec);
        PRECICE_ASSERT(ownerVec.size() == static_cast<std::size_t>(numberOfVertices));
        setOwnerInformation(ownerVec);
      }
    }

    else if (utils::MasterSlave::isMaster()) {
      // To temporary store which vertices already have an owner
      std::vector<int> globalOwnerVec(_mesh->getGlobalNumberOfVertices(), 0);
      // The same per rank
      std::vector<std::vector<int>> slaveOwnerVecs(utils::MasterSlave::getSize());
      // Global IDs per rank
      std::vector<std::vector<int>> slaveGlobalIDs(utils::MasterSlave::getSize());
      // Tag information per rank
      std::vector<std::vector<int>> slaveTags(utils::MasterSlave::getSize());

      // Fill master data
      PRECICE_DEBUG("Tag master vertices");
      bool masterAtInterface = false;
      slaveOwnerVecs[0].resize(_mesh->vertices().size());
      slaveGlobalIDs[0].resize(_mesh->vertices().size());
      slaveTags[0].resize(_mesh->vertices().size());
      for (size_t i = 0; i < _mesh->vertices().size(); i++) {
        slaveGlobalIDs[0][i] = _mesh->vertices()[i].getGlobalIndex();
        if (_mesh->vertices()[i].isTagged()) {
          masterAtInterface = true;
          slaveTags[0][i]   = 1;
        } else {
          slaveTags[0][i] = 0;
        }
      }
      PRECICE_DEBUG("My tags: {}", slaveTags[0]);

      // receive slave data
      Rank ranksAtInterface = 0;
      if (masterAtInterface)
        ranksAtInterface++;

      for (Rank rank : utils::MasterSlave::allSlaves()) {
        int localNumberOfVertices = -1;
        utils::MasterSlave::_communication->receive(localNumberOfVertices, rank);
        PRECICE_DEBUG("Rank {} has {} vertices.", rank, localNumberOfVertices);
        slaveOwnerVecs[rank].resize(localNumberOfVertices, 0);

        if (localNumberOfVertices != 0) {
          PRECICE_DEBUG("Receive tags from slave rank {}", rank);
          utils::MasterSlave::_communication->receive(slaveTags[rank], rank);
          utils::MasterSlave::_communication->receive(slaveGlobalIDs[rank], rank);
          PRECICE_DEBUG("Rank {} has tags {}", rank, slaveTags[rank]);
          PRECICE_DEBUG("Rank {} has global IDs {}", rank, slaveGlobalIDs[rank]);
          bool atInterface = false;
          utils::MasterSlave::_communication->receive(atInterface, rank);
          if (atInterface)
            ranksAtInterface++;
        }
      }

      // Decide upon owners,
      PRECICE_DEBUG("Decide owners, first round by rough load balancing");
      PRECICE_ASSERT(ranksAtInterface != 0);
      int localGuess = _mesh->getGlobalNumberOfVertices() / ranksAtInterface; // Guess for a decent load balancing
      // First round: every slave gets localGuess vertices
      for (Rank rank : utils::MasterSlave::allRanks()) {
        int counter = 0;
        for (size_t i = 0; i < slaveOwnerVecs[rank].size(); i++) {
          // Vertex has no owner yet and rank could be owner
          if (globalOwnerVec[slaveGlobalIDs[rank][i]] == 0 && slaveTags[rank][i] == 1) {
            slaveOwnerVecs[rank][i]                 = 1; // Now rank is owner
            globalOwnerVec[slaveGlobalIDs[rank][i]] = 1; // Vertex now has owner
            counter++;
            if (counter == localGuess)
              break;
          }
        }
      }

      // Second round: distribute all other vertices in a greedy way
      PRECICE_DEBUG("Decide owners, second round in greedy way");
      for (Rank rank : utils::MasterSlave::allRanks()) {
        for (size_t i = 0; i < slaveOwnerVecs[rank].size(); i++) {
          if (globalOwnerVec[slaveGlobalIDs[rank][i]] == 0 && slaveTags[rank][i] == 1) {
            slaveOwnerVecs[rank][i]                 = 1;
            globalOwnerVec[slaveGlobalIDs[rank][i]] = rank + 1;
          }
        }
      }

      // Send information back to slaves
      for (Rank rank : utils::MasterSlave::allSlaves()) {
        if (not slaveTags[rank].empty()) {
          PRECICE_DEBUG("Send owner information to slave rank {}", rank);
          utils::MasterSlave::_communication->send(slaveOwnerVecs[rank], rank);
        }
      }
      // Master data
      PRECICE_DEBUG("My owner information: {}", slaveOwnerVecs[0]);
      setOwnerInformation(slaveOwnerVecs[0]);

#ifndef NDEBUG
      for (size_t i = 0; i < globalOwnerVec.size(); i++) {
        if (globalOwnerVec[i] == 0) {
          PRECICE_DEBUG("The Vertex with global index {} of mesh: {} was completely filtered out, since it has no influence on any mapping.",
                        i, _mesh->getName());
        }
      }
#endif
<<<<<<< HEAD
      auto filteredVertices = std::count(globalOwnerVec.begin(), globalOwnerVec.end(), 0);
      if (filteredVertices)
        PRECICE_WARN("{} of {} vertices of mesh {} have been filtered out since they have no influence on the mapping.",
                     filteredVertices, _mesh->getGlobalNumberOfVertices(), _mesh->getName());
=======
    auto filteredVertices = std::count(globalOwnerVec.begin(), globalOwnerVec.end(), 0);
    if (filteredVertices) {
      PRECICE_WARN("{} of {} vertices of mesh {} have been filtered out since they have no influence on the mapping.{}",
                   filteredVertices, _mesh->getGlobalNumberOfVertices(), _mesh->getName(),
                   _allowDirectAccess ? " Associated data values of the filtered vertices will be filled with zero values in order to "
                                        "provide valid data for other participants when reading data."
                                      : "");
>>>>>>> 53449984
    }
  }
}

bool ReceivedPartition::isAnyProvidedMeshNonEmpty() const
{
  for (const auto &fromMapping : _fromMappings) {
    if (not fromMapping->getOutputMesh()->vertices().empty()) {
      return true;
    }
  }
  for (const auto &toMapping : _toMappings) {
    if (not toMapping->getInputMesh()->vertices().empty()) {
      return true;
    }
  }
  return false;
}

bool ReceivedPartition::hasAnyMapping() const
{
  return not(_fromMappings.empty() && _toMappings.empty());
}

void ReceivedPartition::tagMeshFirstRound()
{
  // We want to have every vertex within the box if we access the mesh directly
  if (_allowDirectAccess) {
    _mesh->tagAll();
    return;
  }

  for (const mapping::PtrMapping &fromMapping : _fromMappings) {
    fromMapping->tagMeshFirstRound();
  }
  for (const mapping::PtrMapping &toMapping : _toMappings) {
    toMapping->tagMeshFirstRound();
  }
}

void ReceivedPartition::tagMeshSecondRound()
{
  // We have already tagged every node in this case in the first round
  if (_allowDirectAccess) {
    return;
  }

  for (const mapping::PtrMapping &fromMapping : _fromMappings) {
    fromMapping->tagMeshSecondRound();
  }
  for (const mapping::PtrMapping &toMapping : _toMappings) {
    toMapping->tagMeshSecondRound();
  }
}

void ReceivedPartition::setOwnerInformation(const std::vector<int> &ownerVec)
{
  size_t i = 0;
  for (mesh::Vertex &vertex : _mesh->vertices()) {
    PRECICE_ASSERT(i < ownerVec.size());
    PRECICE_ASSERT(ownerVec[i] != -1);
    vertex.setOwner(ownerVec[i] == 1);
    i++;
  }
}

m2n::M2N &ReceivedPartition::m2n()
{
  PRECICE_ASSERT(_m2ns.size() == 1);
  return *_m2ns[0];
}

} // namespace partition
} // namespace precice<|MERGE_RESOLUTION|>--- conflicted
+++ resolved
@@ -679,7 +679,6 @@
       }
     }
 
-<<<<<<< HEAD
     // wait until all aSends are complete.
     for (auto &rqst : vertexListRequests) {
       rqst->wait();
@@ -701,29 +700,29 @@
           if ((ownedVerticesCount > neighborRanksVertexCount[sharingRank.first]) ||
               (ownedVerticesCount == neighborRanksVertexCount[sharingRank.first] && utils::MasterSlave::getRank() > sharingRank.first)) {
             owned = false;
-=======
-    // Decide upon owners,
-    PRECICE_DEBUG("Decide owners, first round by rough load balancing");
-    // Provide a more descriptive error message if direct access was enabled
-    PRECICE_CHECK(!(ranksAtInterface == 0 && _allowDirectAccess),
-                  "After repartitioning of mesh \"{}\" all ranks are empty. "
-                  "Please check the dimensions of the provided bounding box "
-                  "(in \"setMeshAccessRegion\") and verify that it covers vertices "
-                  "in the mesh or check the definition of the provided meshes.",
-                  _mesh->getName());
-    PRECICE_ASSERT(ranksAtInterface != 0);
-    int localGuess = _mesh->getGlobalNumberOfVertices() / ranksAtInterface; // Guess for a decent load balancing
-    // First round: every slave gets localGuess vertices
-    for (Rank rank : utils::MasterSlave::allRanks()) {
-      int counter = 0;
-      for (size_t i = 0; i < slaveOwnerVecs[rank].size(); i++) {
-        // Vertex has no owner yet and rank could be owner
-        if (globalOwnerVec[slaveGlobalIDs[rank][i]] == 0 && slaveTags[rank][i] == 1) {
-          slaveOwnerVecs[rank][i]                 = 1; // Now rank is owner
-          globalOwnerVec[slaveGlobalIDs[rank][i]] = 1; // Vertex now has owner
-          counter++;
-          if (counter == localGuess)
->>>>>>> 53449984
+
+            // // Decide upon owners,
+            // PRECICE_DEBUG("Decide owners, first round by rough load balancing");
+            // // Provide a more descriptive error message if direct access was enabled
+            // PRECICE_CHECK(!(ranksAtInterface == 0 && _allowDirectAccess),
+            //               "After repartitioning of mesh \"{}\" all ranks are empty. "
+            //               "Please check the dimensions of the provided bounding box "
+            //               "(in \"setMeshAccessRegion\") and verify that it covers vertices "
+            //               "in the mesh or check the definition of the provided meshes.",
+            //               _mesh->getName());
+            // PRECICE_ASSERT(ranksAtInterface != 0);
+            // int localGuess = _mesh->getGlobalNumberOfVertices() / ranksAtInterface; // Guess for a decent load balancing
+            // // First round: every slave gets localGuess vertices
+            // for (Rank rank : utils::MasterSlave::allRanks()) {
+            //   int counter = 0;
+            //   for (size_t i = 0; i < slaveOwnerVecs[rank].size(); i++) {
+            //     // Vertex has no owner yet and rank could be owner
+            //     if (globalOwnerVec[slaveGlobalIDs[rank][i]] == 0 && slaveTags[rank][i] == 1) {
+            //       slaveOwnerVecs[rank][i]                 = 1; // Now rank is owner
+            //       globalOwnerVec[slaveGlobalIDs[rank][i]] = 1; // Vertex now has owner
+            //       counter++;
+            //       if (counter == localGuess)
+
             break;
           }
         }
@@ -825,6 +824,13 @@
 
       // Decide upon owners,
       PRECICE_DEBUG("Decide owners, first round by rough load balancing");
+      // Provide a more descriptive error message if direct access was enabled
+      PRECICE_CHECK(!(ranksAtInterface == 0 && _allowDirectAccess),
+                    "After repartitioning of mesh \"{}\" all ranks are empty. "
+                    "Please check the dimensions of the provided bounding box "
+                    "(in \"setMeshAccessRegion\") and verify that it covers vertices "
+                    "in the mesh or check the definition of the provided meshes.",
+                    _mesh->getName());
       PRECICE_ASSERT(ranksAtInterface != 0);
       int localGuess = _mesh->getGlobalNumberOfVertices() / ranksAtInterface; // Guess for a decent load balancing
       // First round: every slave gets localGuess vertices
@@ -872,20 +878,14 @@
         }
       }
 #endif
-<<<<<<< HEAD
       auto filteredVertices = std::count(globalOwnerVec.begin(), globalOwnerVec.end(), 0);
-      if (filteredVertices)
-        PRECICE_WARN("{} of {} vertices of mesh {} have been filtered out since they have no influence on the mapping.",
-                     filteredVertices, _mesh->getGlobalNumberOfVertices(), _mesh->getName());
-=======
-    auto filteredVertices = std::count(globalOwnerVec.begin(), globalOwnerVec.end(), 0);
-    if (filteredVertices) {
-      PRECICE_WARN("{} of {} vertices of mesh {} have been filtered out since they have no influence on the mapping.{}",
-                   filteredVertices, _mesh->getGlobalNumberOfVertices(), _mesh->getName(),
-                   _allowDirectAccess ? " Associated data values of the filtered vertices will be filled with zero values in order to "
-                                        "provide valid data for other participants when reading data."
-                                      : "");
->>>>>>> 53449984
+      if (filteredVertices) {
+        PRECICE_WARN("{} of {} vertices of mesh {} have been filtered out since they have no influence on the mapping.{}",
+                     filteredVertices, _mesh->getGlobalNumberOfVertices(), _mesh->getName(),
+                     _allowDirectAccess ? " Associated data values of the filtered vertices will be filled with zero values in order to "
+                                          "provide valid data for other participants when reading data."
+                                        : "");
+      }
     }
   }
 }
