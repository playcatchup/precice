--- conflicted
+++ resolved
@@ -1,10 +1,7 @@
 #pragma once
 
 #include "mesh/SharedPointer.hpp"
-<<<<<<< HEAD
-=======
 #include "mesh/Mesh.hpp"
->>>>>>> d48b59c1
 #include <map>
 #include <vector>
 
@@ -94,15 +91,9 @@
     std::string const &acceptorName,
     std::string const &requesterName) = 0;
 
-<<<<<<< HEAD
-  /** This function should be called by both accepter and requester to update the vertex list in the 
-   *  mapping
-  */
-=======
   /*
    * @brief This function must be called by both acceptor and requester to update the vertex list in _mappings
    */
->>>>>>> d48b59c1
   virtual void updateVertexList() = 0;
   
   /**
@@ -156,36 +147,11 @@
   virtual void broadcastSendLCM(
     CommunicationMap &localCommunicationMap)=0;
 
-<<<<<<< HEAD
-  /**
-   * All ranks send their mesh partition to remote local  connected ranks.
-   */
-  virtual void broadcastSendMesh(
-    mesh::Mesh &mesh) = 0;
-  
-  /**
-   * All ranks receive mesh partition from remote local ranks.
-   */
-  virtual void broadcastReceiveMesh(
-    mesh::Mesh &mesh) = 0;
-
-  /**
-   *  All ranks Send their local communication maps to connected ranks
-   */
-  virtual void broadcastSendLCM(
-    std::map<int, std::vector<int>> &localCommunicationMap)=0;
-
-=======
->>>>>>> d48b59c1
   /*
    *  Each rank revives local communication maps from connected ranks
    */
   virtual void broadcastReceiveLCM(
-<<<<<<< HEAD
-    std::map<int, std::vector<int>> &localCommunicationMap)=0 ;
-=======
     CommunicationMap &localCommunicationMap)=0 ;
->>>>>>> d48b59c1
   
 protected:
   /**
