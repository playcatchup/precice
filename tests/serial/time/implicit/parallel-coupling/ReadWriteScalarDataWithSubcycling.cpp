--- conflicted
+++ resolved
@@ -87,17 +87,7 @@
       precice.markActionFulfilled(precice::constants::actionWriteIterationCheckpoint());
     }
 
-<<<<<<< HEAD
-    bool atWindowBoundary = timestep % nSubsteps == 0;
-
-    if (atWindowBoundary) {
-      BOOST_TEST(precice.isReadDataAvailable());
-    } else {
-      BOOST_TEST(!precice.isReadDataAvailable());
-    }
-=======
     precice.readScalarData(readDataID, vertexID, readData);
->>>>>>> 3193f652
 
     if (iterations == 0 && timestep == 0) {                                    // special situation: Both solvers are in their very first time windows, first iteration, first time step
       BOOST_TEST(readData == readFunction(startTime));                         // use initial data only.
