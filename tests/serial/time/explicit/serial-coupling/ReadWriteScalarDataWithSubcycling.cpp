#ifndef PRECICE_NO_MPI

#include "testing/Testing.hpp"

#include <precice/SolverInterface.hpp>
#include <vector>

using namespace precice;

BOOST_AUTO_TEST_SUITE(Integration)
BOOST_AUTO_TEST_SUITE(Serial)
BOOST_AUTO_TEST_SUITE(Time)
BOOST_AUTO_TEST_SUITE(Explicit)
BOOST_AUTO_TEST_SUITE(SerialCoupling)

/**
 * @brief Test to run a simple coupling with subcycling.
 *
 * Ensures that each time step provides its own data, but preCICE only exchanges data at the end of the window.
 */
BOOST_AUTO_TEST_CASE(ReadWriteScalarDataWithSubcycling)
{
  PRECICE_TEST("SolverOne"_on(1_rank), "SolverTwo"_on(1_rank));

  SolverInterface precice(context.name, context.config(), 0, 1);

  MeshID meshID;
  DataID writeDataID;
  DataID readDataID;

  typedef double (*DataFunction)(double);

  DataFunction dataOneFunction = [](double t) -> double {
    return (double) (2 + t);
  };
  DataFunction dataTwoFunction = [](double t) -> double {
    return (double) (10 + t);
  };
  DataFunction writeFunction;
  DataFunction readFunction;

  if (context.isNamed("SolverOne")) {
    meshID        = precice.getMeshID("MeshOne");
    writeDataID   = precice.getDataID("DataOne", meshID);
    writeFunction = dataOneFunction;
    readDataID    = precice.getDataID("DataTwo", meshID);
    readFunction  = dataTwoFunction;
  } else {
    BOOST_TEST(context.isNamed("SolverTwo"));
    meshID        = precice.getMeshID("MeshTwo");
    writeDataID   = precice.getDataID("DataTwo", meshID);
    writeFunction = dataTwoFunction;
    readDataID    = precice.getDataID("DataOne", meshID);
    readFunction  = dataOneFunction;
  }

  double   writeData, readData;
  VertexID vertexID = precice.setMeshVertex(meshID, Eigen::Vector3d(0.0, 0.0, 0.0).data());

  int    nSubsteps  = 4; // perform subcycling on solvers. 4 steps happen in each window.
  int    nWindows   = 5; // perform 5 windows.
  int    timestep   = 0;
  int    timewindow = 0;
  double time       = 0;

  if (precice.isActionRequired(precice::constants::actionWriteInitialData())) {
    writeData = writeFunction(time);
    precice.writeScalarData(writeDataID, vertexID, writeData);
    precice.markActionFulfilled(precice::constants::actionWriteInitialData());
  }

  double maxDt = precice.initialize();
  BOOST_TEST(maxDt == 2.0); // use window size != 1.0 to be able to detect more possible bugs
  double windowDt      = maxDt;
  double dt            = windowDt / (nSubsteps - 0.5);                 // Solver always tries to do a timestep of fixed size.
  double expectedDts[] = {4.0 / 7.0, 4.0 / 7.0, 4.0 / 7.0, 2.0 / 7.0}; // If solver uses timestep size of 4/7, fourth step will be restricted to 2/7 via preCICE steering to fit into the window.
  double currentDt     = dt > maxDt ? maxDt : dt;                      // determine actual timestep length; must fit into remaining time in window

  while (precice.isCouplingOngoing()) {
    double readTime;
    if (context.isNamed("SolverOne")) {
      readTime = timewindow * windowDt; // SolverOne lags one window behind SolverTwo for serial-explicit coupling.
    } else {
      readTime = (timewindow + 1) * windowDt; // SolverTwo gets result at end of window from SolverOne
    }

<<<<<<< HEAD
    bool atWindowBoundary = timestep % nSubsteps == 0;

    if (atWindowBoundary) { // read data is only available at end of window for zeroth order, see also https://github.com/precice/precice/issues/1223
      BOOST_TEST(precice.isReadDataAvailable());
    } else {
      BOOST_TEST(!precice.isReadDataAvailable());
    }

    if (precice.isReadDataAvailable()) {
      precice.readScalarData(readDataID, vertexID, readData);
    }
=======
    precice.readScalarData(readDataID, vertexID, readData);
    BOOST_TEST(readData == readFunction(readTime));
>>>>>>> 3193f652

    BOOST_TEST(readData == readFunction(readTime));
    // solve usually goes here. Dummy solve: Just sampling the writeFunction.
    BOOST_TEST(currentDt == expectedDts[timestep % nSubsteps]);
    time += currentDt;

    writeData = writeFunction(time);
    precice.writeScalarData(writeDataID, vertexID, writeData);

    maxDt     = precice.advance(currentDt);
    currentDt = dt > maxDt ? maxDt : dt;
    timestep++;
    if (precice.isTimeWindowComplete()) {
      timewindow++;
    }
  }

  precice.finalize();
  BOOST_TEST(timestep == nWindows * nSubsteps);
}

BOOST_AUTO_TEST_SUITE_END() // Integration
BOOST_AUTO_TEST_SUITE_END() // Serial
BOOST_AUTO_TEST_SUITE_END() // Time
BOOST_AUTO_TEST_SUITE_END() // Explicit
BOOST_AUTO_TEST_SUITE_END() // SerialCoupling

#endif // PRECICE_NO_MPI<|MERGE_RESOLUTION|>--- conflicted
+++ resolved
@@ -84,24 +84,9 @@
       readTime = (timewindow + 1) * windowDt; // SolverTwo gets result at end of window from SolverOne
     }
 
-<<<<<<< HEAD
-    bool atWindowBoundary = timestep % nSubsteps == 0;
-
-    if (atWindowBoundary) { // read data is only available at end of window for zeroth order, see also https://github.com/precice/precice/issues/1223
-      BOOST_TEST(precice.isReadDataAvailable());
-    } else {
-      BOOST_TEST(!precice.isReadDataAvailable());
-    }
-
-    if (precice.isReadDataAvailable()) {
-      precice.readScalarData(readDataID, vertexID, readData);
-    }
-=======
     precice.readScalarData(readDataID, vertexID, readData);
     BOOST_TEST(readData == readFunction(readTime));
->>>>>>> 3193f652
 
-    BOOST_TEST(readData == readFunction(readTime));
     // solve usually goes here. Dummy solve: Just sampling the writeFunction.
     BOOST_TEST(currentDt == expectedDts[timestep % nSubsteps]);
     time += currentDt;
